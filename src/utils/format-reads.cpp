/* format: a command within dnmtools to ensure SAM and BAM format
 * reads are conforming to expectations of dnmtools software
 *
 * Copyright (C) 2020-2023 University of Southern California and
 *                         Andrew D. Smith
 *
 * Authors: Andrew Smith and Guilherme Sena
 *
 * This program is free software: you can redistribute it and/or
 * modify it under the terms of the GNU General Public License as
 * published by the Free Software Foundation, either version 3 of the
 * License, or (at your option) any later version.
 *
 * This program is distributed in the hope that it will be useful, but
 * WITHOUT ANY WARRANTY; without even the implied warranty of
 * MERCHANTABILITY or FITNESS FOR A PARTICULAR PURPOSE.  See the GNU
 * General Public License for more details.
 */

/* The output of this program should include mapped reads that are
 * T-rich, which might require reverse-complementing sequences, and
 * switching their strand, along with any tag that indicates T-rich
 * vs. A-rich.
 *
 * Focusing only on single end reads, for each supported read mapping
 * tool, we require a means of determining whether or not the read is
 * A-rich and then changing that format to indicate T-rich.
 */

#include <string>
#include <vector>
#include <iostream>
#include <fstream>
#include <unordered_map>
#include <stdexcept>
#include <sstream>
#include <cstring>

#include <config.h>

// from HTSlib
#include <htslib/sam.h>
#include <htslib/thread_pool.h>

// from smithlab
#include "OptionParser.hpp"
#include "smithlab_utils.hpp"
#include "smithlab_os.hpp"

using std::string;
using std::vector;
using std::cerr;
using std::endl;


struct fr_expt: public std::exception {
  int64_t err;        // error possibly from HTSlib
  int the_errno;      // ERRNO at time of construction
  string msg;         // the message
  string the_what;    // to report
  fr_expt(const int64_t _err, const string &_msg) :
    err{_err}, the_errno{errno}, msg{_msg} {
    std::ostringstream oss;
    oss << "[error: " << err << "][" << "ERRNO: " << the_errno << "]"
        << "[" << strerror(the_errno) << "][" << msg << "]";
    the_what = oss.str();
  }
  fr_expt(const string &_msg) : fr_expt(0, _msg) {}
  const char*
  what() const noexcept override {return the_what.c_str();}
};


static inline bool
eats_ref(const uint32_t c) {return bam_cigar_type(bam_cigar_op(c)) & 2;}

static inline bool
eats_query(const uint32_t c) {return bam_cigar_type(bam_cigar_op(c)) & 1;}

static inline size_t
bam_get_n_cigar(const bam1_t *b) {return b->core.n_cigar;}


static inline uint32_t
to_insertion(const uint32_t x) {
  return (x & ~BAM_CIGAR_MASK) | BAM_CINS;
}


static void
fix_internal_softclip(const size_t n_cigar, uint32_t *cigar) {
  if (n_cigar < 3) return;
  // find first non-softclip
  auto c_beg = cigar;
  auto c_end = cigar + n_cigar;

  while (!eats_ref(*c_beg) && ++c_beg != c_end);
  if (c_beg == c_end) throw fr_expt("cigar eats no ref");

  while (!eats_ref(*(c_end-1)) && --c_end != c_beg);
  if (c_beg == c_end) throw fr_expt("cigar eats no ref");

  for (auto c_itr = c_beg; c_itr != c_end; ++c_itr)
    if (bam_cigar_op(*c_itr) == BAM_CSOFT_CLIP)
      *c_itr = to_insertion(*c_itr);
}


static inline uint32_t
to_softclip(const uint32_t x) {
  return (x & ~BAM_CIGAR_MASK) | BAM_CSOFT_CLIP;
}


static void
fix_external_insertion(const size_t n_cigar, uint32_t *cigar) {
  if (n_cigar < 2) return;

  auto c_itr = cigar;
  const auto c_end = c_itr + n_cigar;

  while (!eats_ref(*c_itr) && c_itr != c_end)
    *c_itr++ = to_softclip(*c_itr);
  if (c_itr == c_end) throw fr_expt("cigar eats no ref");

  c_itr = cigar + n_cigar - 1;
  while (!eats_ref(*c_itr) && c_itr != cigar)
    *c_itr-- = to_softclip(*c_itr);
}


static size_t
merge_cigar_ops(const size_t n_cigar, uint32_t *cigar) {
  if (n_cigar < 2) return n_cigar;
  auto c_itr1 = cigar;
  auto c_end = c_itr1 + n_cigar;
  auto c_itr2 = c_itr1 + 1;
  auto op1 = bam_cigar_op(*c_itr1);
  while (c_itr2 != c_end) {
    auto op2 = bam_cigar_op(*c_itr2);
    if (op1 == op2) {
      *c_itr1 = bam_cigar_gen(bam_cigar_oplen(*c_itr1) +
                              bam_cigar_oplen(*c_itr2), op1);
    }
    else {
      *(++c_itr1) = *c_itr2;
      op1 = op2;
    }
    ++c_itr2;
  }
  // another increment to move past final "active" element for c_itr1
  ++c_itr1;
  return std::distance(cigar, c_itr1);
}


static size_t
correct_cigar(bam1_t *b) {
  /* This function will change external insertions into soft clip
     operations. Not sure why those would be present. It will also
     change internal soft-clip operations into insertions. This could
     be needed if soft-clipped ends of reads were moved to the middle
     of a merged fragment. Finally, it will collapse adjacent
     identical operations. None of this impacts the seq/qual/aux which
     get moved as a block */

  uint32_t *cigar = bam_get_cigar(b);
  size_t n_cigar = b->core.n_cigar;
  fix_external_insertion(n_cigar, cigar);
  fix_internal_softclip(n_cigar, cigar);

  // merge identical adjacent cigar ops and get new number of ops
  n_cigar = merge_cigar_ops(n_cigar, cigar);
  // difference in bytes to shift the internal data
  const size_t delta = (b->core.n_cigar - n_cigar)*sizeof(uint32_t);
  if (delta > 0) { // if there is a difference; do the shift
    auto data_end = bam_get_aux(b) + bam_get_l_aux(b);
    std::copy(bam_get_seq(b), data_end, bam_get_seq(b) - delta);
    b->core.n_cigar = n_cigar; // and update number of cigar ops
  }
  return delta;
}


static inline size_t
get_rlen(const bam1_t *b) { // less tedious
  return bam_cigar2rlen(b->core.n_cigar, bam_get_cigar(b));
}


static inline void
complement_seq(char *first, char *last) {
  while (first != last) {
    assert(valid_base(*first));
    *first++ = complement(*first);
  }
}


static inline void
reverse(char *a, char *b) {
  char *p1, *p2;
  for (p1 = a, p2 = b - 1; p2 > p1; ++p1, --p2) {
    *p1 ^= *p2;
    *p2 ^= *p1;
    *p1 ^= *p2;
    assert(valid_base(*p1) && valid_base(*p2));
  }
}


// return value is the number of cigar ops that are fully consumed in
// order to read n_ref, while "partial_oplen" is the number of bases
// that could be taken from the next operation, which might be merged
// with the other read.
static uint32_t
get_full_and_partial_ops(const uint32_t *cig_in, const uint32_t in_ops,
                         const uint32_t n_ref_full, uint32_t *partial_oplen) {
  // assume: n_ops <= size(cig_in) <= size(cig_out)
  size_t rlen = 0;
  int i = 0;
  for (i = 0; i < in_ops; ++i) {
    if (eats_ref(cig_in[i])) {
      if (rlen + bam_cigar_oplen(cig_in[i]) > n_ref_full)
        break;
      rlen += bam_cigar_oplen(cig_in[i]);
    }
  }
  *partial_oplen = n_ref_full - rlen;
  return i;
}


template <class T> void
revcomp_inplace(T first, T last) {
  std::transform(first, last, first, complement);
  std::reverse(first, last);
}


static void
revcomp_seq(bam1_t *aln) {
  // generate the sequence in ascii
  const auto seq = bam_get_seq(aln);
  const auto l_qseq = aln->core.l_qseq;
  char *buf = (char *)malloc(l_qseq*sizeof(char));
  for (auto i = 0; i < l_qseq; ++i)
    buf[i] = seq_nt16_str[bam_seqi(seq, i)];

  revcomp_inplace(buf, buf + l_qseq); // point of this function

  // copy it back...
  for (auto i = 0; i < l_qseq; ++i)
    bam_set_seqi(seq, i, seq_nt16_table[buf[i]]);
}


static inline bool
is_a_rich(const bam1_t *b) {return bam_aux2A(bam_aux_get(b, "CV")) == 'A';}


static inline bool
format_is_bam_or_sam(htsFile *hts) {
  const htsFormat *fmt = hts_get_format(hts);
  return fmt->category == sequence_data &&
    (fmt->format == bam || fmt->format == sam);
}


static bam1_t *
get_read(samFile *hts, sam_hdr_t *hdr) {
  bam1_t *b = bam_init1();
  const int err_code = sam_read1(hts, hdr, b);
  if (err_code >= 0) return b;
  if (err_code < -1)
    throw fr_expt(err_code, "error reading: " + string(hts->fn));
  else // -1 should mean EOF, so we free this read
    bam_destroy1(b);
  return 0;
}


static void
flip_conversion(bam1_t *aln) {
  if (aln->core.flag & BAM_FREVERSE)
    aln->core.flag = aln->core.flag & (~BAM_FREVERSE);
  else
    aln->core.flag = aln->core.flag | BAM_FREVERSE;

  // generate the sequence in ascii
  auto a_seq = bam_get_seq(aln);
  const size_t a_len = aln->core.l_qseq;
  char *buf = (char *)malloc(a_len*sizeof(char));
  for (int i = 0; i < a_len; ++i)
    buf[i] = seq_nt16_str[bam_seqi(a_seq, i)];

  revcomp_inplace(buf, buf + a_len);

  for (int i = 0; i < a_len; ++i)
    bam_set_seqi(a_seq, i, seq_nt16_table[(unsigned char)buf[i]]);

  // ADS: don't like *(cv + 1) below, but no HTSlib function for it?
  uint8_t *cv = bam_aux_get(aln, "CV");
  if (!cv) throw fr_expt("bam_aux_get failed for CV");
  *(cv + 1) = 'T';
}


static bool
are_mates(const bam1_t *one, const bam1_t *two) {
  return one->core.mtid == two->core.tid &&
    one->core.mpos == two->core.pos &&
    bam_is_rev(one) != bam_is_rev(two);
  // below is a consistency check and should not be necessary
  /* &&
     two->core.mtid == one->core.tid &&
     two->core.mpos == one->core.pos; */
}


static int
truncate_overlap(const bam1_t *a, const uint32_t overlap, bam1_t *c) {

  const uint32_t *a_cig = bam_get_cigar(a);
  const uint32_t a_ops = a->core.n_cigar;

  uint32_t part_op = 0;
  const uint32_t c_cur =
    get_full_and_partial_ops(a_cig, a_ops, overlap, &part_op);

  // ADS: hack here because the get_full_and_partial_ops doesn't do
  // exactly what is needed for this.
  const bool use_partial = (c_cur < a->core.n_cigar && part_op > 0);

  const uint32_t c_ops = c_cur + use_partial;
  uint32_t *c_cig = (uint32_t*)calloc(c_ops, sizeof(uint32_t));

  // ADS: replace this with a std::copy
  memcpy(c_cig, a_cig, c_cur*sizeof(uint32_t));
  // ADS: warning, if !use_partial, the amount of part_op used below
  // would make no sense.
  if (use_partial)
    c_cig[c_cur] = bam_cigar_gen(part_op, bam_cigar_op(a_cig[c_cur]));
  /* after this point the cigar is set and should decide everything */

  const uint32_t c_seq_len = bam_cigar2qlen(c_ops, c_cig);
  char *c_seq = (char *)calloc(c_seq_len + 1, sizeof(char));
  if (!c_seq) throw fr_expt("allocating sequence");

  // copy the prefix of a into c; must be easier
  for (int i = 0; i < c_seq_len; ++i)
    c_seq[i] = seq_nt16_str[bam_seqi(bam_get_seq(a), i)];

  // get the template length
  const hts_pos_t isize = bam_cigar2rlen(c_ops, c_cig);

  // flag only needs to worry about strand and single-end stuff
  const uint16_t flag = a->core.flag & (BAM_FREAD1 | BAM_FREAD2 | BAM_FREVERSE);

  int ret = bam_set1(c,
                     a->core.l_qname,
                     bam_get_qname(a),
                     flag,       // flags (SR and revcomp info)
                     a->core.tid,
                     a->core.pos,
                     a->core.qual,
                     c_ops,      // merged cigar ops
                     c_cig,      // merged cigar
                     -1,         // (no mate)
                     -1,         // (no mate)
                     isize,      // rlen from new cigar
                     c_seq_len,  // truncated seq length
                     c_seq,      // truncated sequence
                     NULL,       // no qual info
                     8);         // enough for the 2 tags?
  if (ret < 0) throw fr_expt(ret, "bam_set1");

  /* add the tags */
  const int64_t nm = bam_aux2i(bam_aux_get(a, "NM")); // ADS: do better here!
  // "udpate" for "int" because it determines the right size
  ret = bam_aux_update_int(c, "NM", nm);
  if (ret < 0) throw fr_expt(ret, "bam_aux_update_int");

  const uint8_t conversion = bam_aux2A(bam_aux_get(a, "CV"));
  // "append" for "char" because there is no corresponding update
  ret = bam_aux_append(c, "CV", 'A', 1, &conversion);
  if (ret < 0) throw fr_expt(ret, "bam_aux_append");

  return ret;
}


static int
merge_overlap(const bam1_t *a, const bam1_t *b,
              const uint32_t head, bam1_t *c) {
  assert(head > 0);

  const uint32_t *a_cig = bam_get_cigar(a);
  const uint32_t a_ops = a->core.n_cigar;

  const uint32_t *b_cig = bam_get_cigar(b);
  const uint32_t b_ops = b->core.n_cigar;

  uint32_t part_op = 0;
  uint32_t c_cur = get_full_and_partial_ops(a_cig, a_ops, head, &part_op);
  // ADS: hack here because the get_full_and_partial_ops doesn't do
  // exactly what is needed for this.
  const bool use_partial = (c_cur < a->core.n_cigar && part_op > 0);

  // check if the middle op would be the same
  const bool merge_mid =
    (use_partial > 0 ?
     bam_cigar_op(a_cig[c_cur]) == bam_cigar_op(b_cig[0]) :
     bam_cigar_op(a_cig[c_cur-1]) == bam_cigar_op(b_cig[0]));

  // c_ops: include the prefix of a_cig we need; then add for the
  // partial op; subtract for the identical op in the middle; finally
  // add the rest of b_cig.
  const uint32_t c_ops = c_cur + use_partial - merge_mid + b_ops;

  uint32_t *c_cig = (uint32_t*)calloc(c_ops, sizeof(uint32_t));
  // std::fill(c_cig, c_cig + c_ops, std::numeric_limits<uint32_t>::max());
  memcpy(c_cig, a_cig, c_cur*sizeof(uint32_t));

  if (use_partial) {
    c_cig[c_cur] = bam_cigar_gen(part_op, bam_cigar_op(a_cig[c_cur]));
    c_cur++; // index of dest for copying b_cig; faciltates corner case
  }
  // Here we get the length of a's sequence part contribution to c's
  // sequence before the possibility of merging the last entry with
  // the first entry in b's cigar. This is done with the cigar, so
  // everything depends on the "use_partial"
  const uint32_t a_seq_len = bam_cigar2qlen(c_cur, c_cig);

  if (merge_mid) // update the middle op if it's the same
    c_cig[c_cur-1] = bam_cigar_gen(bam_cigar_oplen(c_cig[c_cur-1]) +
                                   bam_cigar_oplen(b_cig[0]),
                                   bam_cigar_op(b_cig[0]));
  // copy the cigar from b into c
  memcpy(c_cig + c_cur, b_cig + merge_mid, (b_ops-merge_mid)*sizeof(uint32_t));
  /* done with cigar string here */

  /* now deal with sequence */
  // allocate the right size for c's seq using the query-consuming ops
  // corresponding to the prefix of a copied into c.
  const uint32_t c_seq_len = a_seq_len + b->core.l_qseq;
  char *c_seq = (char *)calloc(c_seq_len + 1, sizeof(char));

  // copy the prefix of a into c
  for (int i = 0; i < a_seq_len; ++i)
    c_seq[i] = seq_nt16_str[bam_seqi(bam_get_seq(a), i)];
  // copy all of b into c
  for (int i = 0; i < b->core.l_qseq; ++i)
    c_seq[a_seq_len + i] = seq_nt16_str[bam_seqi(bam_get_seq(b), i)];

  // reverse and complement the part of c corresponding to b
  revcomp_inplace(c_seq + a_seq_len, c_seq + c_seq_len);
  // reverse(c_seq + a_seq_len, c_seq + c_seq_len);
  // complement_seq(c_seq + a_seq_len, c_seq + c_seq_len);

  // get the template length
  const hts_pos_t isize = bam_cigar2rlen(c_ops, c_cig);

  // flag only needs to worry about strand and single-end stuff
  uint16_t flag = (a->core.flag & (BAM_FREAD1 |
                                   BAM_FREAD2 |
                                   BAM_FREVERSE));

  int ret = bam_set1(c,
                     a->core.l_qname,
                     bam_get_qname(a),
                     flag,             // (no PE; revcomp info)
                     a->core.tid,
                     a->core.pos,
                     a->core.qual,     // mapq from "a" (consider update)
                     c_ops,            // merged cigar ops
                     c_cig,            // merged cigar
                     -1,               // (no mate)
                     -1,               // (no mate)
                     isize,            // updated
                     c_seq_len,        // merged sequence length
                     c_seq,            // merged sequence
                     NULL,             // no qual info
                     8);               // enough for 2 tags?
  if (ret < 0) throw fr_expt(ret, "bam_set1 in merge_overlap");

  // add the tag for mismatches
  const int64_t nm = (bam_aux2i(bam_aux_get(a, "NM")) +
                      bam_aux2i(bam_aux_get(b, "NM")));
  ret = bam_aux_update_int(c, "NM", nm);
  if (ret < 0) throw fr_expt(ret, "bam_aux_update_int in merge_overlap");

  // add the tag for conversion
  const uint8_t cv = bam_aux2A(bam_aux_get(a, "CV"));
  ret = bam_aux_append(c, "CV", 'A', 1, &cv);
  if (ret < 0) throw fr_expt(ret, "bam_aux_append in merge_overlap");

  return ret;
}


static int
merge_non_overlap(const bam1_t *a, const bam1_t *b,
                  const uint32_t spacer, bam1_t *c) {

  /* make the cigar string */
  // collect info about the cigar strings
  const uint32_t *a_cig = bam_get_cigar(a);
  const uint32_t a_ops = a->core.n_cigar;
  const uint32_t *b_cig = bam_get_cigar(b);
  const uint32_t b_ops = b->core.n_cigar;
  // allocate the new cigar string
  const uint32_t c_ops = a_ops + b_ops + 1;
  uint32_t *c_cig = (uint32_t*)calloc(c_ops, sizeof(uint32_t));
  // concatenate the new cigar strings with a "skip" in the middle
  memcpy(c_cig, a_cig, a_ops*sizeof(uint32_t));
  c_cig[a_ops] = bam_cigar_gen(spacer, BAM_CREF_SKIP);
  memcpy(c_cig + a_ops + 1, b_cig, b_ops*sizeof(uint32_t));
  /* done with cigars */

  /* now make the sequence */
  // get info about the lengths
  const uint32_t a_seq_len = a->core.l_qseq;
  const uint32_t b_seq_len = b->core.l_qseq;
  const uint32_t c_seq_len = a_seq_len + b_seq_len;
  // allocate and fill the new one as a char array
  char *c_seq = (char *)calloc(c_seq_len + 1, sizeof(char));
  for (int i = 0; i < a_seq_len; ++i)
    c_seq[i] = seq_nt16_str[bam_seqi(bam_get_seq(a), i)];
  for (int i = 0; i < b_seq_len; ++i)
    c_seq[a_seq_len + i] = seq_nt16_str[bam_seqi(bam_get_seq(b), i)];
  // reverse and complement the part corresponding to "b"
  revcomp_inplace(c_seq + a_seq_len, c_seq + c_seq_len);
  // reverse(c_seq + a_seq_len, c_seq + c_seq_len);
  // complement_seq(c_seq + a_seq_len, c_seq + c_seq_len);

  // get the template length from the cigar
  const hts_pos_t isize = bam_cigar2rlen(c_ops, c_cig);

  // flag: only need to keep strand and single-end info
  const uint16_t flag = a->core.flag & (BAM_FREAD1 |
                                        BAM_FREAD2 |
                                        BAM_FREVERSE);

  int ret =
    bam_set1(c,
             a->core.l_qname,
             bam_get_qname(a),
             flag,             // flags (no PE; revcomp info)
             a->core.tid,
             a->core.pos,
             a->core.qual,     // mapq from a (consider update)
             c_ops,            // merged cigar ops
             c_cig,            // merged cigar
             -1,               // (no mate)
             -1,               // (no mate)
             isize,            // TLEN (relative to reference; SAM docs)
             c_seq_len,        // merged sequence length
             c_seq,            // merged sequence
             NULL,             // no qual info
             8);               // enough for 2 tags of 1 byte value?
  if (ret < 0) throw fr_expt(ret, "bam_set1 in merge_non_overlap");

  /* add the tags */
  const int64_t nm = (bam_aux2i(bam_aux_get(a, "NM")) +
                      bam_aux2i(bam_aux_get(b, "NM")));
  // "udpate" for "int" because it determines the right size
  ret = bam_aux_update_int(c, "NM", nm);
  if (ret < 0) throw fr_expt(ret, "merge_non_overlap:bam_aux_update_int");

  const uint8_t cv = bam_aux2A(bam_aux_get(a, "CV"));
  // "append" for "char" because there is no corresponding update
  ret = bam_aux_append(c, "CV", 'A', 1, &cv);
  if (ret < 0) throw fr_expt(ret, "merge_non_overlap:bam_aux_append");

  return ret;
}


static int
keep_better_end(const bam1_t *a, const bam1_t *b, bam1_t *c) {
  c = bam_copy1(c, get_rlen(a) >= get_rlen(b) ? a : b);
  c->core.mtid = -1;
  c->core.mpos = -1;
  c->core.isize = get_rlen(c);
  c->core.flag &= (BAM_FREAD1 | BAM_FREAD2 | BAM_FREVERSE);
  return 0;
}


static size_t
merge_mates(const size_t range,
            bam1_t *one, bam1_t *two, bam1_t *merged) {

  if (!are_mates(one, two))
    return -std::numeric_limits<int>::max();

  // arithmetic easier using base 0 so subtracting 1 from pos
  const int one_s = one->core.pos;
  const int one_e = bam_endpos(one);
  const int two_s = two->core.pos;
  const int two_e = bam_endpos(two);
  assert(one_s >= 0 && two_s >= 0);

  const int spacer = two_s - one_e;
  if (spacer >= 0) {
    /* fragments longer enough that there is space between them: this
     * size of the spacer ("_") is determined based on the reference
     * positions of the two ends, and here we assume "one" maps to
     * positive genome strand.
     *                               spacer
     *                              <======>
     * left                                                         right
     * one_s                    one_e      two_s                    two_e
     * [------------end1------------]______[------------end2------------]
     */
    merge_non_overlap(one, two, spacer, merged);
  }
  else {
    const int head = two_s - one_s;
    if (head >= 0) {
      /* (Even if "head == 0" we will deal with it here.)
       *
       * CASE 1: head > 0
       *
       * fragment longer than or equal to the length of the left-most
       * read, but shorter than twice the read length (hence spacer
       * was < 0): this is determined by obtaining the size of the
       * "head" in the diagram below: the portion of end1 that is not
       * within [=]. If the read maps to the positive strand, this
       * depends on the reference start of end2 minus the reference
       * start of end1. For negative strand, this is reference start
       * of end1 minus reference start of end2.
       *
       * <======= head =========>
       *
       * left                                             right
       * one_s              two_s      one_e              two_e
       * [------------end1------[======]------end2------------]
       */
      if (head > 0) {
        merge_overlap(one, two, head, merged);
      }
      /* CASE 2: head == 0
       *
       * CASE 2A: one_e < two_e
       * left                                             right
       * one_s/two_s               one_e                  two_e
       * [=========== end1/end2========]------ end2 ----------]
       * keep "two"
       *
       * CASE 2B: one_e >= two_e
       * left                                             right
       * one_s/two_s               two_e                  one_e
       * [=========== end1/end2========]------ end1 ----------]
       * keep "one"
       *
       */
      // *** ELSE ***
      if (head == 0) { // keep the end with more ref bases
        keep_better_end(one, two, merged);
      }
    }
    else {
      /* dovetail fragments shorter than read length: this is
       * identified if the above conditions are not satisfied, but
       * there is still some overlap. The overlap will be at the 5'
       * ends of reads, which in theory shouldn't happen unless the
       * two ends are covering identical genomic intervals.
       *
       *                 <=== overlap ==>
       * left                                       right
       * two_s           one_s      two_e           one_e
       * [--end2---------[==============]---------end1--]
       */
      const int overlap = two_e - one_s;
      if (overlap > 0) {
        truncate_overlap(one, overlap, merged);
      }
    }
  }

  // if merging two ends caused strange things in the cigar, fix them.
  correct_cigar(merged);

  return two_e - one_s;
}
/********Above are functions for merging pair-end reads********/


// ADS: will move to using this function once it is written
static void
standardize_format(const string &input_format, bam1_t *aln) {
  int err_code = 0;

  if (input_format == "abismal" || input_format == "walt") return;

  if (input_format == "bsmap") {
    // A/T rich; get the ZS tag value
    auto zs_tag = bam_aux_get(aln, "ZS");
    if (!zs_tag) throw fr_expt("bam_aux_get for ZS (invalid bsmap)");
    // ADS: test for errors on the line below
    const uint8_t cv = string(bam_aux2Z(zs_tag))[1] == '-' ? 'A' : 'T';
    // get the "mismatches" tag
    auto nm_tag = bam_aux_get(aln, "NM");
    if (!nm_tag) throw fr_expt("bam_aux_get for NM (invalid bsmap)");
    const int64_t nm = bam_aux2i(nm_tag);

    aln->l_data = bam_get_aux(aln) - aln->data; // del aux (no data resize)

    /* add the tags we want */
    // "udpate" for "int" because it determines the right size; even
    // though we just deleted all tags, it will add it back here.
    err_code = bam_aux_update_int(aln, "NM", nm);
    if (err_code < 0) throw fr_expt(err_code, "bam_aux_update_int");
    // "append" for "char" because there is no corresponding update
    err_code = bam_aux_append(aln, "CV", 'A', 1, &cv);
    if (err_code < 0) throw fr_expt(err_code, "bam_aux_append");

    if (bam_is_rev(aln)) revcomp_seq(aln); // reverse complement if needed
  }
  if (input_format == "bismark") {
    // ADS: Previously we modified the read names at the first
    // underscore. Even if the names are still that way, it should no
    // longer be needed since we compare names up to a learned suffix.

    // A/T rich; get the XR tag value
    auto xr_tag = bam_aux_get(aln, "XR");
    if (!xr_tag) throw fr_expt("bam_aux_get for XR (invalid bismark)");
    const uint8_t cv = string(bam_aux2Z(xr_tag)) == "GA" ? 'A' : 'T';
    // get the "mismatches" tag
    auto nm_tag = bam_aux_get(aln, "NM");
    if (!nm_tag) throw fr_expt("bam_aux_get for NM (invalid bismark)");
    const int64_t nm = bam_aux2i(nm_tag);

    aln->l_data = bam_get_aux(aln) - aln->data; // del aux (no data resize)

    /* add the tags we want */
    // "udpate" for "int" because it determines the right size; even
    // though we just deleted all tags, it will add it back here.
    err_code = bam_aux_update_int(aln, "NM", nm);
    if (err_code < 0) throw fr_expt(err_code, "bam_aux_update_int");
    // "append" for "char" because there is no corresponding update
    err_code = bam_aux_append(aln, "CV", 'A', 1, &cv);
    if (err_code < 0) throw fr_expt(err_code, "bam_aux_append");

    if (bam_is_rev(aln)) revcomp_seq(aln); // reverse complement if needed
  }

  // Be sure this doesn't depend on mapper! Removes the "qual" part of
  // the data in a bam1_t struct but does not change its uncompressed
  // size.
  const auto qs = bam_get_qual(aln);
  std::fill(qs, qs + aln->core.l_qseq, '\xff'); // deletes qseq
}


static vector<string>
load_read_names(const string &inputfile, const size_t n_reads) {
  samFile *hts = hts_open(inputfile.c_str(), "r");
  if (!hts) throw fr_expt("failed to open file: " + inputfile);

  sam_hdr_t *hdr = sam_hdr_read(hts);
  if (!hdr) throw fr_expt("failed to read header: " + inputfile);

  bam1_t *aln = bam_init1();
  vector<string> names;
  size_t count = 0;
  int err_code = 0;

  while ((err_code = sam_read1(hts, hdr, aln)) >= 0 && count++ < n_reads)
    names.push_back(string(bam_get_qname(aln)));
  // err_core == -1 means EOF
  if (err_code < -1) fr_expt(err_code, "load_read_names:sam_read1");

  bam_destroy1(aln);

  return names;
}


static size_t
get_max_repeat_count(const vector<string> &names, const size_t suff_len) {
  // assume "suff_len" is shorter than the shortest entry in "names"
  size_t repeat_count = 0;
  size_t tmp_repeat_count = 0;
  // allow the repeat_count to go to 2, which might not be the "max"
  // but still would indicate that this suffix length is too long and
  // would result in more that two reads identified mutually as mates.
  for (size_t i = 1; i < names.size() && repeat_count < 2; ++i) {
    if (names[i-1].size() == names[i].size() &&
        equal(begin(names[i-1]), end(names[i-1]) - suff_len, begin(names[i])))
      ++tmp_repeat_count;
    else tmp_repeat_count = 0;
    repeat_count = std::max(repeat_count, tmp_repeat_count);
  }
  return repeat_count;
}


static bool
check_suff_len(const string &inputfile, const size_t suff_len,
               const size_t n_names_to_check) {
  /* thus function will indicate if the given suff_len would result in
     more than two reads being mutually considered mates */
  auto names(load_read_names(inputfile, n_names_to_check));
  // get the minimum read name length
  size_t min_name_len = std::numeric_limits<size_t>::max();
  for (auto &&i: names)
    min_name_len = std::min(min_name_len, i.size());
  if (min_name_len <= suff_len)
    throw fr_expt("given suffix length exceeds min read name length");
  sort(begin(names), end(names));
  return get_max_repeat_count(names, suff_len) < 2;
}


static size_t
guess_suff_len(const string &inputfile, const size_t n_names_to_check,
               size_t &repeat_count) {

  // ADS: assuming copy elision but should test it
  auto names(load_read_names(inputfile, n_names_to_check));

  // get the minimum read name length
  size_t min_name_len = std::numeric_limits<size_t>::max();
  for (auto &&i: names)
    min_name_len = std::min(min_name_len, i.size());
  assert(min_name_len > 0);

  sort(begin(names), end(names));

  // these will be returned
  size_t suff_len = 0;
  repeat_count = 0;

  // check the possible read name suffix lengths; if any causes a
  // repeat count of more than 1 (here this means == 2), all greater
  // suffix lengths will also
  const size_t max_suff_len = min_name_len - 1;
  while (suff_len < max_suff_len && repeat_count == 0) {
    // check current suffix length guess
    repeat_count = get_max_repeat_count(names, suff_len);
    // we want to lag by one iteration
    if (repeat_count == 0)
      ++suff_len;
  }
  // repeat_count should be equal to the greatest value of
  // tmp_repeat_count over all inner iterations above. If this value
  // is not 1, it will indicate whether we have exactly hit a max
  // repeat count of 2, indicating mates, or exceeded it, indicating
  // there seems not to be a good suffix length to remove for
  // identifying mates

  return suff_len;
}


static string
remove_suff(const string &s, const size_t suff_len) {
  return s.size() > suff_len ? s.substr(0, s.size() - suff_len) : s;
}


static bool
check_sorted(const string &inputfile, const size_t suff_len, size_t n_reads) {
  // In order to check if mates are consecutive we need to check if a
  // given end has a mate and that mate is not adjacent. This requires
  // storing previous reads, not simply checking for adjacent pairs.
  auto names(load_read_names(inputfile, n_reads));
  for (auto &&i : names)
    i = remove_suff(i, suff_len);

  std::unordered_map<string, size_t> mate_lookup;
  for (size_t i = 0; i < names.size(); ++i) {
    auto the_mate = mate_lookup.find(names[i]);
    if (the_mate == end(mate_lookup)) // 1st time seeing this one
      mate_lookup[names[i]] = i;
    else if (the_mate->second != i - 1)
      return false;
  }
  // made it here: all reads with mates are consecutive
  return true;
}


static bool
check_input_file(const string &infile) {
  samFile* hts = hts_open(infile.c_str(), "r");
  if (!hts || errno) throw fr_expt("error opening: " + infile);
  const htsFormat *fmt = hts_get_format(hts);
  if (fmt->category != sequence_data)
    throw fr_expt("not sequence data: " + infile);
  if (fmt->format != bam && fmt->format != sam)
    throw fr_expt("not SAM/BAM format: " + infile);
  return true;
}


static bool
check_format_in_header(const string &input_format, const string &inputfile) {
  samFile* hts = hts_open(inputfile.c_str(), "r");
  if (!hts) throw fr_expt("error opening file: " + inputfile);

  sam_hdr_t *hdr = sam_hdr_read(hts);
  if (!hdr) throw fr_expt("failed to read header: " + inputfile);

  auto begin_hdr = sam_hdr_str(hdr);
  auto end_hdr = begin_hdr + std::strlen(begin_hdr);
  auto it = std::search(begin_hdr, end_hdr,
                        begin(input_format), end(input_format),
                        [](const unsigned char a, const unsigned char b) {
                          return std::toupper(a) == std::toupper(b);
                        });
  return it != end_hdr;
}


static bool
same_name(const bam1_t *a, const bam1_t *b, const size_t suff_len) {
  // "+ 1" below: extranul counts *extras*; we don't want *any* nulls
  const uint16_t a_l = a->core.l_qname - (a->core.l_extranul + 1);
  const uint16_t b_l = b->core.l_qname - (b->core.l_extranul + 1);
  if (a_l != b_l) return false;
  assert(a_l > suff_len);
  return !std::strncmp(bam_get_qname(a), bam_get_qname(b), a_l - suff_len);
}


static void
add_pg_line(const string &cmd, sam_hdr_t *hdr) {
  int err_code =
    sam_hdr_add_line(hdr, "PG", "ID", "DNMTOOLS", "VN",
                     VERSION, "CL", cmd.c_str(), NULL);
  if (err_code) throw fr_expt(err_code, "failed to add pg header line");
}


static void
format(const string &cmd, const size_t n_threads,
       const string &inputfile, const string &outfile,
       const bool bam_format, const string &input_format,
       const size_t suff_len, const size_t max_frag_len) {

  int err_code = 0;

  // open the hts files; assume already checked
  samFile *hts = hts_open(inputfile.c_str(), "r");
  samFile *out = hts_open(outfile.c_str(), bam_format ? "wb" : "w");

  // set the threads
  htsThreadPool the_thread_pool{hts_tpool_init(n_threads), 0};
  err_code = hts_set_thread_pool(hts, &the_thread_pool);
  if (err_code < 0) throw fr_expt("error setting threads");
  err_code = hts_set_thread_pool(out, &the_thread_pool);
  if (err_code < 0) throw fr_expt("error setting threads");

  // headers: load the input file's header, and then update to the
  // output file's header, then write it and destroy; we will only use
  // the input file header.
  sam_hdr_t *hdr = sam_hdr_read(hts);
  if (!hdr) throw fr_expt("failed to read header");
  sam_hdr_t *hdr_out = bam_hdr_dup(hdr);
  if (!hdr_out) throw fr_expt("failed create header");
  add_pg_line(cmd, hdr_out);
  err_code = sam_hdr_write(out, hdr_out);
  if (err_code) throw fr_expt(err_code, "failed to output header");

  // now process the reads
  bam1_t *aln = bam_init1();
  bam1_t *prev_aln = bam_init1();
  bam1_t *merged = bam_init1();
  bool previous_was_merged = false;

  err_code = sam_read1(hts, hdr, aln); // for EOF, err_code == -1
  if (err_code < -1) throw fr_expt(err_code, "format:sam_read1");

  std::swap(aln, prev_aln); // start with prev_aln being first read

  while ((err_code = sam_read1(hts, hdr, aln)) >= 0) {
    standardize_format(input_format, aln);
    if (same_name(prev_aln, aln, suff_len)) {
      // below: essentially check for dovetail
      if (!bam_is_rev(aln)) std::swap(prev_aln, aln);
      const int frag_len = merge_mates(max_frag_len, prev_aln, aln, merged);
      if (frag_len > 0 && frag_len < max_frag_len) {
        if (is_a_rich(merged)) flip_conversion(merged);
        err_code = sam_write1(out, hdr, merged);
        if (err_code < 0) throw fr_expt(err_code, "format:sam_write1");
      }
      else {
        if (is_a_rich(prev_aln)) flip_conversion(prev_aln);
        err_code = sam_write1(out, hdr, prev_aln);
        if (err_code < 0) throw fr_expt(err_code, "format:sam_write1");
        if (is_a_rich(aln)) flip_conversion(aln);
        err_code = sam_write1(out, hdr, aln);
        if (err_code < 0) throw fr_expt(err_code, "format:sam_write1");
      }
      previous_was_merged = true;
    }
    else {
      if (!previous_was_merged) {
        if (is_a_rich(prev_aln)) flip_conversion(prev_aln);
        err_code = sam_write1(out, hdr, prev_aln);
        if (err_code < 0) throw fr_expt(err_code, "format:sam_write1");
      }
      previous_was_merged = false;
    }
    std::swap(prev_aln, aln);
  }
  if (err_code < -1) throw fr_expt(err_code, "format:sam_read1");

  if (!previous_was_merged) {
    if (is_a_rich(prev_aln)) flip_conversion(prev_aln);
    err_code = sam_write1(out, hdr, prev_aln);
    if (err_code < 0) throw fr_expt(err_code, "format:sam_write1");
  }

  // turn off the lights
  bam_destroy1(prev_aln);
  bam_destroy1(aln);
  bam_destroy1(merged);
  bam_hdr_destroy(hdr);
  bam_hdr_destroy(hdr_out);
  err_code = hts_close(hts);
  if (err_code < 0) throw fr_expt(err_code, "format:hts_close");
  err_code = hts_close(out);
  if (err_code < 0) throw fr_expt(err_code, "format:hts_close");
  // do this after the files have been closed
  hts_tpool_destroy(the_thread_pool.pool);
}


int
main_format(int argc, const char **argv) {

  try {

    size_t n_reads_to_check = 1000000;

    bool bam_format = false;
    bool use_stdout = false;

    string input_format;
    string outfile;
    int max_frag_len = std::numeric_limits<int>::max();
    size_t suff_len = 0;
    bool single_end = false;
    bool VERBOSE = false;
    size_t n_threads = 1;

    const string description = "convert SAM/BAM mapped bs-seq reads "
      "to standard dnmtools format";

    /****************** COMMAND LINE OPTIONS ********************/
    OptionParser opt_parse(strip_path(argv[0]), description,
                           "<sam/bam-file> [out-file]", 2);
    opt_parse.add_opt("threads", 't', "number of threads", false, n_threads);
    opt_parse.add_opt("bam", 'B', "output in BAM format", false, bam_format);
    opt_parse.add_opt("stdout", '\0',
                      "write to standard output", false, use_stdout);
    opt_parse.add_opt("format", 'f', "input format {abismal, bsmap, bismark}",
                      false, input_format);
    opt_parse.add_opt("suff", 's', "read name suffix length",
                      false, suff_len);
    opt_parse.add_opt("single-end", '\0',
                      "assume single-end [do not use with -suff]",
                      false, single_end);
    opt_parse.add_opt("max-frag", 'L', "maximum allowed insert size",
                      false, max_frag_len);
    opt_parse.add_opt("check", 'c',
                      "check this many reads to validate read name suffix",
                      false, n_reads_to_check);
    opt_parse.add_opt("verbose", 'v', "print more information",
                      false, VERBOSE);
    opt_parse.set_show_defaults();
    vector<string> leftover_args;
    opt_parse.parse(argc, argv, leftover_args);
    if (opt_parse.about_requested() || opt_parse.help_requested() ||
        leftover_args.empty()) {
      cerr << opt_parse.help_message() << endl
           << opt_parse.about_message() << endl;
      return EXIT_SUCCESS;
    }
    if (opt_parse.option_missing()) {
      cerr << opt_parse.option_missing_message() << endl;
      return EXIT_FAILURE;
    }
    if (suff_len != 0 && single_end) {
      cerr << "incompatible arguments specified" << endl
           << opt_parse.help_message() << endl;
      return EXIT_FAILURE;
    }
    if ((leftover_args.size() == 1 && !use_stdout) ||
        (leftover_args.size() == 2 && use_stdout)) {
      cerr << opt_parse.help_message() << endl
           << opt_parse.about_message() << endl;
      return EXIT_FAILURE;
    }
    const string inputfile(leftover_args.front());
    if (leftover_args.size() == 2 && !use_stdout)
      outfile = leftover_args.back();
    else
      outfile = string("-"); // so htslib can write to stdout
    /****************** END COMMAND LINE OPTIONS *****************/

    std::ostringstream cmd;
    copy(argv, argv + argc, std::ostream_iterator<const char*>(cmd, " "));

    check_input_file(inputfile);

    if (VERBOSE)
      if (!check_format_in_header(input_format, inputfile))
        cerr << "[warning: input format not found in header "
             << "(" << input_format << ", " << inputfile << ")]" << endl;

    if (!single_end) {
      if (suff_len == 0) {
        size_t repeat_count = 0;
        suff_len = guess_suff_len(inputfile, n_reads_to_check, repeat_count);
        if (repeat_count > 1)
          throw fr_expt("failed to identify read name suffix length\n"
                        "verify reads are not single-end\n"
                        "specify read name suffix length directly");
        if (VERBOSE)
          cerr << "[read name suffix length guess: " << suff_len << "]" << endl;
      }
      else if (!check_suff_len(inputfile, suff_len, n_reads_to_check))
        throw fr_expt("wrong read name suffix length [" +
                      std::to_string(suff_len) + "] in: " + inputfile);
      if (!check_sorted(inputfile, suff_len, n_reads_to_check))
        throw fr_expt("mates not consecutive in: " + inputfile);
    }

<<<<<<< HEAD
    if (VERBOSE)
      cerr << "[input file: " << inputfile << "]" << endl
           << "[mapper: " << input_format << "]" << endl
           << "[configuration: " << (single_end ? "SE" : "PE") << "]" << endl
           << "[output file: " << outfile << "]" << endl
           << "[output format: " << (bam_format ? "B" : "S") << "AM]" << endl
           << "[threads requested: " << n_threads << "]" << endl
           << "[command line: \"" << cmd.str() << "\"]" << endl
           << "[readname suffix length: " << suff_len << "]" << endl;

    format(cmd.str(), n_threads, inputfile, outfile,
           bam_format, input_format, suff_len, max_frag_len);
=======
    // deal with the header
    SAMReader sam_reader(mapped_reads_file);
    out << sam_reader.get_header(); // includes newline
    // ADS: need to check why the command is quoted and has an extra
    // space at the end
    write_pg_line(argc, argv, "FORMAT_READS", VERSION, out);

    // now process the reads
    sam_rec aln, prev_aln;
    string read_name, prev_name;
    bool previous_was_merged = false;

    while (sam_reader >> aln) {
      standardize_format(input_format, aln);

      read_name = remove_suff(aln.qname, suff_len);
      if (read_name == prev_name) {
        if (!is_rc(aln)) // essentially check for dovetail
          swap(prev_aln, aln);
        sam_rec merged;
        const int frag_len = merge_mates(max_frag_len, prev_aln, aln, merged);
        if (frag_len > 0 && frag_len < max_frag_len) {
          if (is_a_rich(merged))
            flip_conversion(merged);
          out << merged << '\n';
        }
        else {
          // ADS: only one of these below should happen...
          if (is_a_rich(prev_aln))
            flip_conversion(prev_aln);
          if (is_a_rich(aln))
            flip_conversion(aln);
          out << prev_aln << '\n'
              << aln << '\n';
        }
        previous_was_merged = true;
      }
      else {
        if (!prev_name.empty() && !previous_was_merged) {
          if (is_a_rich(prev_aln))
            flip_conversion(prev_aln);
          out << prev_aln << '\n';
        }
        previous_was_merged = false;
      }
      prev_name = std::move(read_name);
      prev_aln = std::move(aln);
    }
>>>>>>> 5eb251dd

  }
  catch (const std::exception &e) {
    cerr << e.what() << endl;
    return EXIT_FAILURE;
  }
  return EXIT_SUCCESS;
}<|MERGE_RESOLUTION|>--- conflicted
+++ resolved
@@ -1132,7 +1132,6 @@
         throw fr_expt("mates not consecutive in: " + inputfile);
     }
 
-<<<<<<< HEAD
     if (VERBOSE)
       cerr << "[input file: " << inputfile << "]" << endl
            << "[mapper: " << input_format << "]" << endl
@@ -1145,57 +1144,6 @@
 
     format(cmd.str(), n_threads, inputfile, outfile,
            bam_format, input_format, suff_len, max_frag_len);
-=======
-    // deal with the header
-    SAMReader sam_reader(mapped_reads_file);
-    out << sam_reader.get_header(); // includes newline
-    // ADS: need to check why the command is quoted and has an extra
-    // space at the end
-    write_pg_line(argc, argv, "FORMAT_READS", VERSION, out);
-
-    // now process the reads
-    sam_rec aln, prev_aln;
-    string read_name, prev_name;
-    bool previous_was_merged = false;
-
-    while (sam_reader >> aln) {
-      standardize_format(input_format, aln);
-
-      read_name = remove_suff(aln.qname, suff_len);
-      if (read_name == prev_name) {
-        if (!is_rc(aln)) // essentially check for dovetail
-          swap(prev_aln, aln);
-        sam_rec merged;
-        const int frag_len = merge_mates(max_frag_len, prev_aln, aln, merged);
-        if (frag_len > 0 && frag_len < max_frag_len) {
-          if (is_a_rich(merged))
-            flip_conversion(merged);
-          out << merged << '\n';
-        }
-        else {
-          // ADS: only one of these below should happen...
-          if (is_a_rich(prev_aln))
-            flip_conversion(prev_aln);
-          if (is_a_rich(aln))
-            flip_conversion(aln);
-          out << prev_aln << '\n'
-              << aln << '\n';
-        }
-        previous_was_merged = true;
-      }
-      else {
-        if (!prev_name.empty() && !previous_was_merged) {
-          if (is_a_rich(prev_aln))
-            flip_conversion(prev_aln);
-          out << prev_aln << '\n';
-        }
-        previous_was_merged = false;
-      }
-      prev_name = std::move(read_name);
-      prev_aln = std::move(aln);
-    }
->>>>>>> 5eb251dd
-
   }
   catch (const std::exception &e) {
     cerr << e.what() << endl;
