/* Copyright (C) 2018 University of Southern California
 *                         Andrew D Smith
 * Authors: Andrew D. Smith, Song Qiang, Jenny Qu, Benjamin Decato
 *
 * This is free software; you can redistribute it and/or modify it
 * under the terms of the GNU General Public License as published by
 * the Free Software Foundation; either version 2 of the License, or
 * (at your option) any later version.
 *
 * This is distributed in the hope that it will be useful,
 * but WITHOUT ANY WARRANTY; without even the implied warranty of
 * MERCHANTABILITY or FITNESS FOR A PARTICULAR PURPOSE.  See the
 * GNU General Public License for more details.
 *
 * You should have received a copy of the GNU General Public License
 * along with this software; if not, write to the Free Software
 * Foundation, Inc., 51 Franklin St, Fifth Floor, Boston, MA
 * 02110-1301 USA
 */

#include <stdexcept>
#include <numeric>
#include <cmath>
#include <fstream>
#include <iomanip>
#include <map>
#include <stdexcept>

#include <unistd.h>
#include <gsl/gsl_sf.h>

#include "smithlab_utils.hpp"
#include "smithlab_os.hpp"
#include "GenomicRegion.hpp"
#include "OptionParser.hpp"
#include "zlib_wrapper.hpp"
#include "bsutils.hpp"

#include "TwoStateHMM_PMD.hpp"
#include "MethpipeSite.hpp"

using std::string;
using std::vector;
using std::cout;
using std::endl;
using std::cerr;
using std::numeric_limits;
using std::max;
using std::min;
using std::make_pair;
using std::pair;
using std::runtime_error;

using std::ostream;
using std::ofstream;
using std::to_string;

template <class T> T &
methpipe_skip_header(T &in, string &line) {
  do {getline(in, line);}
  while (line[0] == '#');
  return in;
}

static void
parse_site(const string &line, string &chrom, size_t &pos,
           string &strand, string &seq,
           double &meth, size_t &coverage, const bool is_array_data) {
  /* GS: this is faster but seems to be generating issues when
   * compiled with clang
   std::istringstream iss;
   iss.rdbuf()->pubsetbuf(const_cast<char*>(line.c_str()), line.length());
  */

  std::istringstream iss(line);
  if (!(iss >> chrom >> pos >> strand >> seq >> meth))
    throw std::runtime_error("bad methpipe site line: \"" + line + "\"");
  if (is_array_data)
    coverage = 1;
  else
    iss >> coverage;
  strand.resize(1);
  if (strand[0] != '-' && strand[0] != '+')
    throw std::runtime_error("bad methpipe site line, strand incorrect: \"" +
                             line + "\"");
}

template <class T> T &
methpipe_read_site(T &in, string &chrom, size_t &pos,
                   string &strand, string &seq,
                   double &meth, size_t &coverage,
                   const bool is_array_data) {
  string line;
  methpipe_skip_header(in, line);
  if (in)
    parse_site(line, chrom, pos, strand, seq, meth, coverage, is_array_data);
  return in;
}

template <class T> T &
methpipe_read_site(T &in, string &chrom, size_t &pos,
                   char &strand, string &seq,
                   double &meth, size_t &coverage,
                   const bool is_array_data) {
  string line;
  methpipe_skip_header(in, line);
  if (in) {
    string strand_tmp;
    parse_site(line, chrom, pos, strand_tmp, seq,
	       meth, coverage, is_array_data);
    strand = strand_tmp[0];
  }
  return in;
}

template <class T> T &
methpipe_read_site(T &in, string &chrom, size_t &pos,
                   string &strand, string &seq, double &meth,
                   size_t &coverage, bool &is_array_data) {
  string line;
  methpipe_skip_header(in, line);

  /*
    std::istringstream iss;
    iss.rdbuf()->pubsetbuf(const_cast<char*>(line.c_str()), line.length()); */
  std::istringstream iss(line);
  iss >> chrom >> pos >> strand >> seq >> meth;
  if (!(iss >> chrom >> pos >> strand >> seq >> meth))
    throw std::runtime_error("bad methpipe site line: \"" + line + "\"");
  strand.resize(1);
  if (strand[0] != '-' && strand[0] != '+') {
    throw std::runtime_error("bad methpipe site line, strand incorrect: \"" +
                             line + "\"");
  }
  if (is_array_data)
    coverage = 1;
  else
    iss >> coverage;
  return in;
}


static void
get_adjacent_distances(const vector<GenomicRegion> &pmds,
                       vector<size_t> &dists) {
  for (size_t i = 1; i < pmds.size(); ++i)
    if (pmds[i].same_chrom(pmds[i - 1]))
      dists.push_back(pmds[i].get_start() - pmds[i - 1].get_end());
}


static bool
precedes(const string &chrom, const size_t position,
         const GenomicRegion &r) {
  return (chrom < r.get_chrom() ||
	  (chrom == r.get_chrom() &&
	   position < r.get_start()));
}


static bool
succeeds(const string &chrom, const size_t position,
         const GenomicRegion &r) {
  return (r.get_chrom() < chrom ||
	  (chrom == r.get_chrom() &&
	   r.get_end() <= position));
}


static void
merge_nearby_pmd(const size_t max_merge_dist,
		 vector<GenomicRegion> &pmds) {
  size_t j = 0;
  for (size_t i = 1; i < pmds.size(); ++i) {
    if (pmds[j].same_chrom(pmds[i]) &&
        pmds[i].get_start() - pmds[j].get_end() <= max_merge_dist) {
      pmds[j].set_end(pmds[i].get_end());
      const string combined_name(pmds[j].get_name() + pmds[i].get_name());
      pmds[j].set_name(combined_name);
    }
    else pmds[++j] = pmds[i];
  }
  pmds.resize(j);
}


static size_t
find_best_bound(const bool IS_RIGHT_BOUNDARY,
                std::map<size_t, pair<size_t, size_t> > &pos_meth_tot,
                const vector<double> &fg_alpha_reps,
                const vector<double> &fg_beta_reps,
                const vector<double> &bg_alpha_reps,
                const vector<double> &bg_beta_reps) {

  vector<pair<size_t,size_t> > meth_tot;
  vector<size_t> positions;
  for (auto &&it : pos_meth_tot) {
    positions.push_back(it.first);
    meth_tot.push_back(it.second);
  }

  vector<size_t> cumu_left_meth(meth_tot.size(), 0);
  vector<size_t> cumu_left_tot(meth_tot.size(), 0);
  vector<size_t> cumu_right_meth(meth_tot.size(), 0);
  vector<size_t> cumu_right_tot(meth_tot.size(), 0);
  if (meth_tot.size() > 0)
    for (size_t i = 1; i < meth_tot.size()-1; ++i) {
      const size_t j = meth_tot.size() - 1 - i;
      cumu_left_meth[i] = cumu_left_meth[i-1] + meth_tot[i-1].first;
      cumu_left_tot[i] = cumu_left_tot[i-1] + meth_tot[i-1].second;
      cumu_right_meth[j] = cumu_right_meth[j+1] + meth_tot[j+1].first;
      cumu_right_tot[j] = cumu_right_tot[j+1] + meth_tot[j+1].second;
    }

  size_t best_idx = 0;
  double best_score = -std::numeric_limits<double>::max();
  if (meth_tot.size() > 0)
    for (size_t i = 1; i < meth_tot.size()-1; ++i) {
      size_t N_low, k_low, N_hi, k_hi;
      if (!IS_RIGHT_BOUNDARY) {
        N_low = cumu_right_tot[i] + meth_tot[i].second;
        k_low = cumu_right_meth[i] + meth_tot[i].first;
        N_hi = cumu_left_tot[i];
        k_hi = cumu_left_meth[i];
      }
      else {
        N_low = cumu_left_tot[i] + meth_tot[i].second;
        k_low = cumu_left_meth[i] + meth_tot[i].first;
        N_hi = cumu_right_tot[i];
        k_hi = cumu_right_meth[i];
      }
      if (N_hi > 0 && N_low > 0) {
        double score = 0;
        const double p_hi = static_cast<double>(k_hi)/N_hi;
        const double p_low = static_cast<double>(k_low)/N_low;

        for (size_t j = 0; j < fg_alpha_reps.size(); ++j) {
          score += (((fg_alpha_reps[j]-1.0)*log(p_low) +
                     ((fg_beta_reps[j]-1.0)*log(1.0 - p_low)))
                    - gsl_sf_lnbeta(fg_alpha_reps[j],fg_beta_reps[j]))
            + (((bg_alpha_reps[j]-1.0)*log(p_hi) +
                ((bg_beta_reps[j]-1.0)*log(1.0 - p_hi)))
               - gsl_sf_lnbeta(bg_alpha_reps[j],bg_beta_reps[j]));
        } // beta max likelihood using learned emissions
        score /= fg_alpha_reps.size();
        if (p_hi > p_low && score > best_score) {
          best_idx = i;
          best_score = score;
        }
      }
    }
  return (best_score > -std::numeric_limits<double>::max()) ?
    positions[best_idx] : std::numeric_limits<size_t>::max();
}


static void
get_boundary_positions(vector<GenomicRegion> &bounds,
		       const vector<GenomicRegion> &pmds,
		       const size_t &bin_size) {
  for (size_t i = 0; i < pmds.size(); ++i) {
    bounds.push_back(pmds[i]);
    pmds[i].get_start() > bin_size ?
      bounds.back().set_start(pmds[i].get_start() - bin_size) :
      bounds.back().set_start(0);
    bounds.back().set_end(pmds[i].get_start() + bin_size);

    bounds.push_back(pmds[i]);
    pmds[i].get_end() > bin_size ?
      bounds.back().set_start(pmds[i].get_end() - bin_size) :
      bounds.back().set_start(0);
    bounds.back().set_end(pmds[i].get_end() + bin_size);
  }
}


static void
get_optimized_boundary_likelihoods(const vector<string> &cpgs_file,
				   vector<GenomicRegion> &bounds,
				   const vector<bool> &array_status,
				   const vector<double> &fg_alpha_reps,
				   const vector<double> &fg_beta_reps,
				   const vector<double> &bg_alpha_reps,
				   const vector<double> &bg_beta_reps,
				   vector<double> &boundary_scores,
				   vector<size_t> &boundary_certainties) {
  double ARRAY_COVERAGE_CONSTANT = 10; // MAGIC NUMBER FOR WEIGHTING ARRAY
                                       // CONTRIBUTION TO BOUNDARY OBSERVATIONS

  vector<igzfstream*> in(cpgs_file.size());
  for (size_t i = 0; i < cpgs_file.size(); ++i)
    in[i] = new igzfstream(cpgs_file[i]);

  std::map<size_t, pair<size_t, size_t> > pos_meth_tot;
  string chrom, site_name, strand;
  double meth_level;
  size_t position = 0ul, coverage = 0ul, n_meth = 0ul, n_unmeth = 0ul;
  size_t bound_idx = 0;
  for (; bound_idx < bounds.size(); ++bound_idx) { // for each boundary
    for (size_t i = 0; i < in.size(); ++i) {
      // get totals for all CpGs overlapping that boundary
      while (methpipe_read_site(*in[i], chrom, position,
                                strand, site_name, meth_level, coverage,
                                array_status[i])
             && !succeeds(chrom, position, bounds[bound_idx])) {
        // check if CpG is inside boundary
        if (!precedes(chrom, position, bounds[bound_idx])) {
          if (array_status[i]) {
            if (meth_level != -1) {
              n_meth = round(meth_level*ARRAY_COVERAGE_CONSTANT);
              n_unmeth = ARRAY_COVERAGE_CONSTANT - n_meth;
            }
            else {
              n_meth = 0;
              n_unmeth = 0;
            }
          }
          else {
            n_meth = round(meth_level*coverage);
            n_unmeth = coverage - n_meth;
          }
          auto it(pos_meth_tot.find(position));
          if (it == end(pos_meth_tot)) {// does not exist in map
            pos_meth_tot[position] = make_pair(n_meth, n_meth+n_unmeth);
          }
          else { // add this file's contribution to the CpG's methylation
            pos_meth_tot[position].first += n_meth;
            pos_meth_tot[position].second += n_meth + n_unmeth;
          }
        }
      }
    }

    // Get the boundary position
<<<<<<< HEAD
    const size_t boundary_position =
      (bounds[bound_idx].get_start() + bounds[bound_idx].get_end())/2;
=======
    size_t boundary_position_a =
      (bounds[bound_idx].get_start() + bounds[bound_idx].get_end())/2;
    size_t boundary_position = bounds[bound_idx].get_start()
      + (bounds[bound_idx].get_end()-bounds[bound_idx].get_start())/2;

    assert(boundary_position_a == boundary_position);
>>>>>>> 3e4283ae
    size_t N_low = 0, k_low = 0, N_hi = 0, k_hi = 0;
    for (auto it = begin(pos_meth_tot); it != end(pos_meth_tot); ++it) {
      if (it->first < boundary_position) {
        N_low += it->second.second;
        k_low += it->second.first;
      }
      else{
        N_hi += it->second.second;
        k_hi += it->second.first;
      }
    }

    double score = 0;
    const double p_hi = static_cast<double>(k_hi)/N_hi;
    const double p_low = static_cast<double>(k_low)/N_low;

    if (bound_idx %2 ) { // its a right boundary, p_low should go with fg
      for (size_t j = 0; j < fg_alpha_reps.size(); ++j) {
        score += (((fg_alpha_reps[j]-1.0)*log(p_low) +
                   ((fg_beta_reps[j]-1.0)*log(1.0-p_low)))
                  - gsl_sf_lnbeta(fg_alpha_reps[j],fg_beta_reps[j]))
          + (((bg_alpha_reps[j]-1.0)*log(p_hi) +
              ((bg_beta_reps[j]-1.0)*log(1.0-p_hi)))
             - gsl_sf_lnbeta(bg_alpha_reps[j],bg_beta_reps[j]));
      }
    }
    else { // its a left boundary, p_low should go with bg
      for (size_t j = 0; j < fg_alpha_reps.size(); ++j) {
        score +=  (((bg_alpha_reps[j]-1.0)*log(p_low) +
                    ((bg_beta_reps[j]-1.0)*log(1.0-p_low)))
                   - gsl_sf_lnbeta(bg_alpha_reps[j],bg_beta_reps[j]))
          + (((fg_alpha_reps[j]-1.0)*log(p_hi) +
              ((fg_beta_reps[j]-1.0)*log(1.0-p_hi)))
             - gsl_sf_lnbeta(fg_alpha_reps[j],fg_beta_reps[j]));
      }
    }
    boundary_certainties.push_back(std::min(N_low,N_hi));
    score /= fg_alpha_reps.size();
    boundary_scores.push_back(exp(score));
    pos_meth_tot.clear();
  }

  for (size_t i = 0; i < cpgs_file.size(); ++i)
    delete in[i];
}


static void
find_exact_boundaries(const vector<string> &cpgs_file,
                      vector<GenomicRegion> &bounds,
                      const vector<bool> &array_status,
                      const vector<double> &fg_alpha_reps,
                      const vector<double> &fg_beta_reps,
                      const vector<double> &bg_alpha_reps,
                      const vector<double> &bg_beta_reps,
                      vector<size_t> &bound_site) {

  double ARRAY_COVERAGE_CONSTANT = 10; // MAGIC NUMBER FOR WEIGHTING ARRAY
                                       // CONTRIBUTION TO BOUNDARY OBSERVATIONS

  vector<igzfstream*> in(cpgs_file.size());
  for (size_t i = 0; i < cpgs_file.size(); ++i)
    in[i] = new igzfstream(cpgs_file[i]);

  std::map<size_t, pair<size_t, size_t> > pos_meth_tot;
  string chrom, site_name, strand;
  double meth_level;
  size_t position = 0ul, coverage = 0ul, n_meth = 0ul, n_unmeth = 0ul;
  size_t bound_idx = 0;
  for (; bound_idx < bounds.size(); ++bound_idx) { // for each boundary
    for (size_t i = 0; i < in.size(); ++i) {
      // get totals for all CpGs overlapping that boundary
      while (methpipe_read_site(*in[i], chrom, position,
                                strand, site_name, meth_level, coverage,
                                array_status[i])
             && !succeeds(chrom, position, bounds[bound_idx])) {
        // check if CpG is inside boundary
        if (!precedes(chrom, position, bounds[bound_idx])) {
          if (array_status[i]) {
            if (meth_level != -1) {
              n_meth = round(meth_level*ARRAY_COVERAGE_CONSTANT);
              n_unmeth = ARRAY_COVERAGE_CONSTANT - n_meth;
            }
            else {
              n_meth = 0;
              n_unmeth = 0;
            }
          }
          else {
            n_meth = round(meth_level*coverage);
            n_unmeth = coverage - n_meth;
          }
          auto it = pos_meth_tot.find(position);
          if (it == end(pos_meth_tot)) {// does not exist in map
            pos_meth_tot.emplace(position, make_pair(n_meth,n_meth+n_unmeth));
          }
          else { // add this file's contribution to the CpG's methylation
            pos_meth_tot[position].first += n_meth;
            pos_meth_tot[position].second += n_meth + n_unmeth;
          }
        }
      }
    }
    bound_site.push_back(find_best_bound(bound_idx % 2, pos_meth_tot,
                                         fg_alpha_reps, fg_beta_reps,
                                         bg_alpha_reps, bg_beta_reps));
    pos_meth_tot.clear();
  }
  for (size_t i = 0; i < in.size(); ++i)
    delete in[i];
}


static void
optimize_boundaries(const size_t bin_size,
                    const vector<string> &cpgs_file,
                    vector<GenomicRegion> &pmds,
                    const vector<bool> &array_status,
                    const vector<double> &fg_alpha_reps,
                    const vector<double> &fg_beta_reps,
                    const vector<double> &bg_alpha_reps,
                    const vector<double> &bg_beta_reps) {

  vector<GenomicRegion> bounds;
  get_boundary_positions(bounds, pmds, bin_size);
  vector<size_t> bound_site;
  find_exact_boundaries(cpgs_file, bounds, array_status, fg_alpha_reps,
                        fg_beta_reps, bg_alpha_reps, bg_beta_reps,
                        bound_site);

  ////////////////////////////////////////////////////////////////////////
  ////////////////////////////////////////////////////////////////////////
  ///// NOW RESET THE STARTS AND ENDS OF PMDs
  /////
  for (size_t i = 0; i < pmds.size(); ++i) {
    const size_t start_site = bound_site[2*i];
    if (start_site != std::numeric_limits<size_t>::max())
      pmds[i].set_start(start_site);
    const size_t end_site = bound_site[2*i + 1];
    if (end_site != std::numeric_limits<size_t>::max())
      pmds[i].set_end(end_site + 1);
  }

  ////////////////////////////////////////////////////////////////////////
  ////////////////////////////////////////////////////////////////////////
  ///// NOW MERGE THE PMDS THAT ARE TOO CLOSE
  /////
  vector<size_t> dists;
  get_adjacent_distances(pmds, dists);
  sort(begin(dists), end(dists));

  ////////////////////////////////////////////////////////////////////////
  ////////////////////////////////////////////////////////////////////////
  // NEED TO USE SOME RANDOMIZATION METHOD HERE TO FIGURE OUT THE
  // MERGING DISTANCE
  vector<pair<size_t, size_t> > dist_hist;
  size_t first = 0;
  for (size_t i = 1; i < dists.size(); ++i)
    if (dists[i] != dists[i - 1]) {
      dist_hist.push_back(make_pair(dists[i - 1], i - first));
      first = i;
    }

  merge_nearby_pmd(2*bin_size, pmds);

  ///////////////////////////////////////////////////////////////////////
  ///////////////////////////////////////////////////////////////////////
  // LAST, GET THE CPG SITES WITHIN 1 BIN OF EACH BOUNDARY AND COMPUTE
  // THE LIKELIHOOD TO GET A "SCORE" ON THE BOUNDARY
  ///////
  bounds.clear(); // need updated boundaries after merging nearby PMDs
  get_boundary_positions(bounds, pmds, bin_size);

  vector<double> boundary_scores;
  vector<size_t> boundary_certainties;
  get_optimized_boundary_likelihoods(cpgs_file, bounds, array_status,
				     fg_alpha_reps, fg_beta_reps, bg_alpha_reps,
				     bg_beta_reps, boundary_scores, boundary_certainties);

  // Add the boundary scores to the PMD names
  for (size_t i = 0; i < pmds.size(); ++i)
    pmds[i].set_name(pmds[i].get_name()
                     + ":" + to_string(boundary_scores[2*i])
                     + ":" + to_string(boundary_certainties[2*i])
                     + ":" + to_string(boundary_scores[2*i+1])
                     + ":" + to_string(boundary_certainties[2*i+1]));
}


double
get_score_cutoff_for_fdr(const vector<double> &scores, const double fdr) {
  if (fdr <= 0)
    return numeric_limits<double>::max();
  else if (fdr > 1)
    return numeric_limits<double>::min();
  vector<double> local(scores);
  std::sort(begin(local), end(local));
  size_t i = 0;
  for (; i < local.size() - 1 &&
         local[i+1] < fdr*static_cast<double>(i+1)/local.size(); ++i);
  return local[i];
}


static inline double
score_contribution(const pair<double, double> &m) {
  const double denom = m.first + m.second;
  return (denom > 0) ? 1.0 - m.first/denom : 0.0;
}


static void
get_domain_scores_rep(const vector<bool> &classes,
                      const vector<vector<pair<double, double> > > &meth,
                      const vector<size_t> &reset_points,
                      vector<double> &scores) {

  const size_t n_replicates = meth.size();
  size_t reset_idx = 1;
  bool in_domain = false;
  double score = 0;
  for (size_t i = 0; i < classes.size(); ++i) {
    if (reset_points[reset_idx] == i) {
      if (in_domain) {
        scores.push_back(score);
        score = 0;
        in_domain = false;
      }
      ++reset_idx;
    }
    if (classes[i]) {
      for (size_t r = 0; r < n_replicates ; ++r)
        score += score_contribution(meth[r][i]);
      in_domain = true;
    }
    else if (in_domain) {
      scores.push_back(score);
      score = 0;
      in_domain = false;
    }
  }
  if (in_domain)
    scores.push_back(score);
}


static void
build_domains(const bool VERBOSE,
              const vector<SimpleGenomicRegion> &cpgs,
              const vector<double> &post_scores,
              const vector<size_t> &reset_points,
              const vector<bool> &classes,
              const vector<size_t> &dists_btwn_cpgs,
              vector<GenomicRegion> &domains) {

  size_t n_cpgs = 0, reset_idx = 1, prev_end = 0;
  bool in_domain = false;
  double score = 0;
  for (size_t i = 0; i < classes.size(); ++i) {
    if (reset_points[reset_idx] == i) {
      if (in_domain) {
        domains.back().set_end(prev_end);
        domains.back().set_score(n_cpgs);
        n_cpgs = 0;
        score = 0;
        in_domain = false;
      }
      ++reset_idx;
    }
    if (classes[i]) {
      if (!in_domain) {
        domains.push_back(GenomicRegion(cpgs[i]));
        in_domain = true;
      }
      ++n_cpgs;
      score += post_scores[i];
    }
    else if (in_domain) {
      domains.back().set_end(prev_end);
      domains.back().set_score(n_cpgs);
      n_cpgs = 0;
      score = 0;
      in_domain = false;
    }
    prev_end = cpgs[i].get_end();
  }
}


//Modified to take multiple replicates
template <class T, class U> static void
separate_regions(const bool VERBOSE, const size_t desert_size,
                 vector<vector<SimpleGenomicRegion> > &cpgs,
                 vector<vector<T> > &meth, vector<vector<U> > &reads,
                 vector<size_t> &reset_points,
                 vector<size_t> &dists_btwn_cpgs) {
  if (VERBOSE)
    cerr << "[SEPARATING BY CPG DESERT]" << endl;
  const size_t n_replicates = cpgs.size();

  // eliminate the zero-read cpg sites if no coverage in any rep
  size_t end_coord_of_prev = 0;
  size_t j = 0;
  for (size_t i = 0; i < cpgs[0].size(); ++i) {
    bool all_empty = true;
    size_t rep_idx = 0;
    while (all_empty && rep_idx < n_replicates) {
      if (reads[rep_idx][i] == 0) ++rep_idx;
      else all_empty = false;
    }
    if (!all_empty) {
      dists_btwn_cpgs.push_back(cpgs[0][i].get_start() - end_coord_of_prev);
      end_coord_of_prev = cpgs[0][i].get_end();
      for (size_t r = 0; r < n_replicates; ++r) {
        cpgs[r][j] = cpgs[r][i];
        meth[r][j] = meth[r][i];
        reads[r][j] = reads[r][i];
      }
      ++j;
    }
  }

  for (size_t r = 0; r < n_replicates; ++r) {
    cpgs[r].resize(j);
    meth[r].resize(j);
    reads[r].resize(j);
  }

  // segregate cpgs
  size_t prev_cpg = 0;
  for (size_t i = 0; i < cpgs[0].size(); ++i) {
    const size_t dist = (i > 0 && cpgs[0][i].same_chrom(cpgs[0][i - 1])) ?
      cpgs[0][i].get_start() - prev_cpg : numeric_limits<size_t>::max();
    if (dist > desert_size)
      reset_points.push_back(i);
    prev_cpg = cpgs[0][i].get_start();
  }
  reset_points.push_back(cpgs[0].size());
  if (VERBOSE)
    cerr << "CPGS RETAINED: " << cpgs[0].size() << endl
         << "NUMBER OF DISTANCES BETWEEN: " << dists_btwn_cpgs.size() << endl
         << "DESERTS REMOVED: " << reset_points.size() - 2 << endl << endl;
}


static void
shuffle_cpgs_rep(const TwoStateHMM &hmm,
                 vector<vector<pair<double, double> > > meth,
                 const vector<size_t> &reset_points,
                 const vector<double> &start_trans,
                 const vector<vector<double> > &trans,
                 const vector<double> &end_trans,
                 const vector<double> &fg_alpha, const vector<double> &fg_beta,
                 const vector<double> &bg_alpha, const vector<double> &bg_beta,
                 vector<double> &domain_scores,
                 vector<bool> &array_status) {

  size_t n_replicates = meth.size();

  for (size_t r =0 ; r < n_replicates; ++r)
    random_shuffle(begin(meth[r]), end(meth[r]));
  vector<bool> classes;
  vector<double> scores;
  hmm.PosteriorDecoding_rep(meth, reset_points, start_trans, trans,
                            end_trans, fg_alpha, fg_beta, bg_alpha,
                            bg_beta, classes, scores, array_status);
  get_domain_scores_rep(classes, meth, reset_points, domain_scores);
  sort(begin(domain_scores), end(domain_scores));
}

static void
assign_p_values(const vector<double> &random_scores,
                const vector<double> &observed_scores,
                vector<double> &p_values) {
  const double n_randoms =
    random_scores.size() == 0 ? 1 : random_scores.size();
  for (size_t i = 0; i < observed_scores.size(); ++i)
    p_values.push_back((end(random_scores) -
                        upper_bound(begin(random_scores),
                                    end(random_scores),
                                    observed_scores[i]))/n_randoms);
}


static void
read_params_file(const bool VERBOSE,
                 const string &params_file,
                 double &fg_alpha,
                 double &fg_beta,
                 double &bg_alpha,
                 double &bg_beta,
                 vector<double> &start_trans,
                 vector<vector<double> > &trans,
                 vector<double> &end_trans,
                 double &fdr_cutoff) {
  string jnk;
  std::ifstream in(params_file.c_str());

  in >> jnk >> fg_alpha
     >> jnk >> fg_beta
     >> jnk >> bg_alpha
     >> jnk >> bg_beta
     >> jnk >> start_trans[0]
     >> jnk >> start_trans[1]
     >> jnk >> trans[0][0]
     >> jnk >> trans[0][1]
     >> jnk >> trans[1][0]
     >> jnk >> trans[1][1]
     >> jnk >> end_trans[0]
     >> jnk >> end_trans[1]
     >> jnk >> fdr_cutoff;

  if (VERBOSE)
    cerr << "Read in params from " << params_file << endl
         << "FG_ALPHA\t" << fg_alpha << endl
         << "FG_BETA\t" << fg_beta << endl
         << "BG_ALPHA\t" << bg_alpha << endl
         << "BG_BETA\t" << bg_beta << endl
         << "S_F\t" << start_trans[0] << endl
         << "S_B\t" << start_trans[1] << endl
         << "F_F\t" << trans[0][0] << endl
         << "F_B\t" << trans[0][1] << endl
         << "B_F\t" << trans[1][0] << endl
         << "B_B\t" << trans[1][1] << endl
         << "F_E\t" << end_trans[0] << endl
         << "B_E\t" << end_trans[1] << endl
         << "FDR_CUTOFF\t" << fdr_cutoff << endl;
}


static void
write_posteriors_file(const string &posteriors_file,
                      const vector<vector<SimpleGenomicRegion> > &cpgs,
                      const vector<double> &scores) {
  ofstream out(posteriors_file);
  out.precision(10);
  for (size_t r = 0; r < scores.size(); ++r)
    out << cpgs[0][r] << '\t' << scores[r] << endl;
}


static void
write_params_file(const string &outfile,
                  const vector<double> &fg_alpha,
                  const vector<double> &fg_beta,
                  const vector<double> &bg_alpha,
                  const vector<double> &bg_beta,
                  const vector<double> &start_trans,
                  const vector<vector<double> > &trans,
                  const vector<double> &end_trans) {

  ofstream out(outfile);
  out.precision(30);
  for (size_t r =0; r < fg_alpha.size(); ++r)
    out << "FG_ALPHA_" << r+1 << "\t" << std::setw(14) << fg_alpha[r] << "\t"
        << "FG_BETA_" << r+1 << "\t" << std::setw(14) << fg_beta[r] << "\t"
        << "BG_ALPHA_" << r+1 << "\t" << std::setw(14) << bg_alpha[r] << "\t"
        << "BG_BETA_" << r+1 << "\t" << std::setw(14) << bg_beta[r] << endl;

  out << "S_F\t" << start_trans[0] << endl
      << "S_B\t" << start_trans[1] << endl
      << "F_F\t" << trans[0][0] << endl
      << "F_B\t" << trans[0][1] << endl
      << "B_F\t" << trans[1][0] << endl
      << "B_B\t" << trans[1][1] << endl
      << "F_E\t" << end_trans[0] << endl
      << "B_E\t" << end_trans[1] << endl;
}


static bool
check_if_array_data(const string &infile) {
  igzfstream in(infile);
  if (!in)
    throw std::runtime_error("bad file: " + infile);

  std::string line;
  getline(in, line);
  std::istringstream iss(line);
  std::string chrom, pos, strand, seq, meth, cov;
  iss >> chrom >> pos >> strand >> seq >> meth;
  return (!(iss >> cov));
}


static void
load_array_data(const size_t bin_size,
                const string &cpgs_file,
                vector<SimpleGenomicRegion> &intervals,
                vector<pair<double, double> > &meth,
                vector<size_t> &reads) {
  igzfstream in(cpgs_file);
  string curr_chrom;
  size_t prev_pos = 0ul, curr_pos = 0ul;
  double array_meth_bin = 0.0;
  double num_probes_in_bin = 0.0;
  string chrom, site_name, strand;
  double meth_level;
  size_t position = 0ul, coverage = 0ul;

  while (methpipe_read_site(in, chrom, position, strand, site_name,
                            meth_level, coverage, true)) {
    if (meth_level != -1 ) { // its covered by a probe
      ++num_probes_in_bin;
      if (meth_level < 1e-2)
        array_meth_bin += 1e-2;
      else if (meth_level > 1.0-1e-2)
        array_meth_bin += (1.0-1e-2);
      else
        array_meth_bin += meth_level;
    }

    if (curr_chrom != chrom) {
      if (!curr_chrom.empty()) {
        if (chrom < curr_chrom)
          throw runtime_error("CpGs not sorted in file \""
                              + cpgs_file + "\"");
        intervals.push_back(SimpleGenomicRegion(curr_chrom, curr_pos,
                                                prev_pos + 1));
        meth.push_back(make_pair(array_meth_bin, num_probes_in_bin));
        (num_probes_in_bin > 0) ? reads.push_back(1) : reads.push_back(0);
      }
      curr_chrom = chrom;
      curr_pos = position;
      array_meth_bin = 0.0;
      num_probes_in_bin = 0.0;
    }
    else if (curr_pos > position) {
      cerr << curr_pos << "\t" << position << endl;
      throw std::runtime_error("CpGs not sorted in file \"" + cpgs_file + "\"");
    }
    else if (position > curr_pos + bin_size) {
      intervals.push_back(SimpleGenomicRegion(curr_chrom, curr_pos,
                                              curr_pos + bin_size));
      meth.push_back(make_pair(array_meth_bin, num_probes_in_bin));
      (num_probes_in_bin > 0) ? reads.push_back(1) : reads.push_back(0);

      array_meth_bin = 0.0;
      num_probes_in_bin = 0.0;
      curr_pos += bin_size;
      while (curr_pos + bin_size < position) {
        intervals.push_back(SimpleGenomicRegion(curr_chrom, curr_pos,
                                                curr_pos + bin_size));
        reads.push_back(0);
        meth.push_back(make_pair(0.0, 0.0));
        curr_pos += bin_size;
      }
    }
  }

  if (meth_level != -1 ) { // its covered by a probe
    ++num_probes_in_bin;
    if (meth_level < 1e-2)
      array_meth_bin += 1e-2;
    else if (meth_level > 1.0-1e-2)
      array_meth_bin += (1.0-1e-2);
    else
      array_meth_bin += meth_level;
  }
  prev_pos = position;
  if (!curr_chrom.empty()) {
    intervals.push_back(SimpleGenomicRegion(curr_chrom, curr_pos,
                                            prev_pos + 1));
    meth.push_back(make_pair(array_meth_bin, num_probes_in_bin));
    if (num_probes_in_bin > 0)
      reads.push_back(1);
    else reads.push_back(0);
  }
}


static void
load_wgbs_data(const size_t bin_size,
               const string &cpgs_file,
               vector<SimpleGenomicRegion> &intervals,
               vector<pair<double, double> > &meth,
               vector<size_t> &reads) {

  igzfstream in(cpgs_file);

  string curr_chrom;
  size_t prev_pos = 0ul, curr_pos = 0ul;
  size_t n_meth_bin = 0ul, n_unmeth_bin = 0ul;
  string chrom, site_name, strand;
  double meth_level;
  size_t position = 0ul, coverage = 0ul, n_meth = 0ul, n_unmeth = 0ul;

  while (methpipe_read_site(in, chrom, position,
                            strand, site_name, meth_level, coverage, false)) {

    n_meth = round(meth_level * coverage);
    n_unmeth = coverage - n_meth;

    // no range, or no chrom
    if (curr_chrom != chrom) {
      if (!curr_chrom.empty()) {
        if (chrom < curr_chrom)
          throw std::runtime_error("CpGs not sorted in file \""
                                   + cpgs_file + "\"");
        intervals.push_back(SimpleGenomicRegion(curr_chrom, curr_pos,
                                                prev_pos + 1));
        reads.push_back(n_meth_bin + n_unmeth_bin);
        meth.push_back(make_pair(n_meth_bin, n_unmeth_bin));
      }
      curr_chrom = chrom;
      curr_pos = position;
      n_meth_bin = 0ul;
      n_unmeth_bin = 0ul;
    }
    else if (curr_pos > position) {
      throw std::runtime_error("CpGs not sorted in file \"" + cpgs_file + "\"");
    }
    else if (position > curr_pos + bin_size) {
      intervals.push_back(SimpleGenomicRegion(curr_chrom, curr_pos,
                                              curr_pos + bin_size));
      reads.push_back(n_meth_bin + n_unmeth_bin);
      meth.push_back(make_pair(n_meth_bin, n_unmeth_bin));

      n_meth_bin = 0ul;
      n_unmeth_bin = 0ul;
      curr_pos += bin_size;
      while (curr_pos + bin_size < position) {
        intervals.push_back(SimpleGenomicRegion(curr_chrom, curr_pos,
                                                curr_pos + bin_size));
        reads.push_back(0);
        meth.push_back(make_pair(0.0, 0.0));

        curr_pos += bin_size;
      }
    }
    n_meth_bin += n_meth;
    n_unmeth_bin += n_unmeth;
    prev_pos = position;
  }
  if (!curr_chrom.empty()) {
    intervals.push_back(SimpleGenomicRegion(curr_chrom,
                                            curr_pos, prev_pos + 1));
    reads.push_back(n_meth_bin + n_unmeth_bin);
    meth.push_back(make_pair(n_meth_bin, n_unmeth_bin));
  }
}


/* Bin first chromosome into bins of increasing size, starting
 * at @param bin_size, until a sufficient percentage of bins
 * contain confident binomial estimates of the true methylation
 * level in the bin.
 */
static double
binsize_selection(const bool &VERBOSE,
<<<<<<< HEAD
                  const size_t initial_bin_size, const string &cpgs_file,
                  const double conf_level, const double ACCEPT_THRESHOLD) {
  static const size_t bin_size_step = 500; // MAGIC (ADS: must be fixed)
  static const size_t max_bin_size = 50000; // MORE MAGIC...
=======
                  size_t &bin_size, const string &cpgs_file,
                  double &conf_level, double &ACCEPT_THRESHOLD) {
  if (VERBOSE)
    cerr << "evaluating bin size " << bin_size << endl;
  igzfstream in(cpgs_file);
  size_t curr_pos = 0ul;
  size_t n_reads_bin = 0ul;
  string chrom, site_name, strand;
  double meth_level;
  size_t position = 0ul, coverage = 0;
>>>>>>> 3e4283ae

  size_t bin_size = initial_bin_size;

<<<<<<< HEAD
  for (; bin_size < max_bin_size; bin_size += bin_size_step) {

    if (VERBOSE)
      cerr << "evaluating bin size " << bin_size << endl;

    // ADS: loading data each iteration should be put outside loop
    igzfstream in(cpgs_file);
    size_t curr_pos = 0ul;
    size_t n_reads_bin = 0ul;
    string chrom, site_name, strand;
    double meth_level;
    size_t position = 0ul, coverage = 0;

    vector<size_t> reads;
    string first_chrom;

    while (methpipe_read_site(in, chrom, position, strand, site_name,
			      meth_level, coverage, false) &&
	   (first_chrom.empty() || first_chrom == chrom)) {
      if (curr_pos > position)
	throw std::runtime_error("CpGs not sorted in file: " + cpgs_file);
      else if (position > curr_pos + bin_size) {
	reads.push_back(n_reads_bin);
	n_reads_bin = 0ul;
	curr_pos += bin_size;
	while (curr_pos + bin_size < position) {
	  reads.push_back(0);
	  curr_pos += bin_size;
	}
=======
  while (methpipe_read_site(in, chrom, position, strand, site_name,
                            meth_level, coverage, false) &&
	 (first_chrom.empty() || first_chrom == chrom)) {
    if (curr_pos > position)
      throw std::runtime_error("CpGs not sorted in file: " + cpgs_file);
    else if (position > curr_pos + bin_size) {
      reads.push_back(n_reads_bin);
      n_reads_bin = 0ul;
      curr_pos += bin_size;
      while (curr_pos + bin_size < position) {
	reads.push_back(0);
	curr_pos += bin_size;
>>>>>>> 3e4283ae
      }
      n_reads_bin += coverage;
      swap(chrom, first_chrom);
    }
<<<<<<< HEAD

    size_t total_passed = 0, total_covered = 0;
    size_t total = 0;
    double fixed_phat = 0.5;
    size_t min_cov_to_pass = numeric_limits<size_t>::max();
    for (size_t i = 0; i < reads.size(); ++i) {
      if (reads[i] > 0) {
	++total_covered;
	double lower = 0.0, upper = 0.0;
	wilson_ci_for_binomial(1.0 - conf_level, reads[i],
			       fixed_phat, lower, upper);
	if ((upper - lower) < (1.0 - conf_level)) {
	  if (reads[i] < min_cov_to_pass)
	    min_cov_to_pass = reads[i];
	  ++total_passed;
	}
=======
    n_reads_bin += coverage;
    swap(chrom, first_chrom);
  }

  size_t total_passed = 0, total_covered = 0;
  size_t total = 0;
  double fixed_phat = 0.5;
  size_t min_cov_to_pass = numeric_limits<size_t>::max();
  for (size_t i = 0; i < reads.size(); ++i) {
    if (reads[i] > 0) {
      ++total_covered;
      double lower = 0.0, upper = 0.0;
      wilson_ci_for_binomial(1.0 - conf_level, reads[i],
			     fixed_phat, lower, upper);
      if ((upper - lower) < (1.0 - conf_level)) {
        if (reads[i] < min_cov_to_pass)
          min_cov_to_pass = reads[i];
        ++total_passed;
>>>>>>> 3e4283ae
      }
      ++total;
    }
<<<<<<< HEAD
=======
    ++total;
  }
  if (VERBOSE)
    cerr << "Min. cov. to pass: " << min_cov_to_pass << endl;
  if ((double)total_passed/total > ACCEPT_THRESHOLD)
    return bin_size;
  else {
>>>>>>> 3e4283ae
    if (VERBOSE)
      cerr << "Min. cov. to pass: " << min_cov_to_pass << endl;
    if ((double)total_passed/total > ACCEPT_THRESHOLD)
      break; // return bin_size;
    else {
      if (VERBOSE)
	cerr << "% bins passed: " << (double)total_passed/total << endl;
      // bin_size += 500;
      // return binsize_selection(VERBOSE, bin_size, cpgs_file,
      // 			       conf_level, ACCEPT_THRESHOLD);
    }
  }
  return bin_size;
}


static void
load_intervals(const size_t bin_size,
               const string &cpgs_file,
               vector<SimpleGenomicRegion> &intervals,
               vector<pair<double, double> > &meth,
               vector<size_t> &reads, vector<bool> &array_status) {

  const bool is_array_data = check_if_array_data(cpgs_file);

  array_status.push_back(is_array_data);

  if (is_array_data)
    load_array_data(bin_size, cpgs_file, intervals, meth, reads);
  else
    load_wgbs_data(bin_size, cpgs_file, intervals, meth, reads);
}


int
main(int argc, const char **argv) {
  try {

    const char* sep = ",";
    string outfile;

    size_t rng_seed = 408;

    bool DEBUG = false;
    size_t desert_size = 5000;
    size_t bin_size = 1000;
    size_t max_iterations = 10;
    // run mode flags
    bool VERBOSE = false;
    bool ARRAY_MODE = false;
    bool fixed_bin_size = false;
    // corrections for small values (not parameters):
    double tolerance = 1e-5;
    double min_prob  = 1e-10;

    string params_in_files;
    string params_out_file;
    string posteriors_out_prefix;


    const string description =
      "Identify PMDs in methylomes. Methylation must be provided in the \
      methcounts file format (chrom, position, strand, context, \
      methylation, reads). See the methcounts documentation for \
      details. This program assumes only data at CpG sites and that \
      strands are collapsed so only the positive site appears in the \
      file, but reads counts are from both strands.";

    /****************** COMMAND LINE OPTIONS ********************/
    OptionParser opt_parse(strip_path(argv[0]), description,
                           "<methcount-files>");
    opt_parse.add_opt("out", 'o', "output file (default: stdout)",
                      false, outfile);
    opt_parse.add_opt("desert", 'd', "max dist between bins with data in PMD",
                      false, desert_size);
    opt_parse.add_opt("fixedbin", 'f', "Fixed bin size", false, fixed_bin_size);
    opt_parse.add_opt("bin", 'b', "Starting bin size", false, bin_size);
    opt_parse.add_opt("arraymode",'a', "All samples are array", false, ARRAY_MODE);
    opt_parse.add_opt("itr", 'i', "max iterations", false, max_iterations);
    opt_parse.add_opt("verbose", 'v', "print more run info", false, VERBOSE);
    opt_parse.add_opt("debug", 'D', "print more run info", false, DEBUG);
    opt_parse.add_opt("params-in", 'P', "HMM parameter files for "
                      "individual methylomes (separated with comma)",
                      false, params_in_files);
    opt_parse.add_opt("posteriors-out", 'r',
                      "write out posterior probabilities in methcounts format",
                      false, posteriors_out_prefix);
    opt_parse.add_opt("params-out", 'p', "write HMM parameters to this file",
                      false, params_out_file);
    opt_parse.add_opt("seed", 's', "specify random seed", false, rng_seed);

    vector<string> leftover_args;
    opt_parse.parse(argc, argv, leftover_args);
    if (argc == 1 || opt_parse.help_requested()) {
      cerr << opt_parse.help_message() << endl
           << opt_parse.about_message() << endl;
      return EXIT_SUCCESS;
    }
    if (opt_parse.about_requested()) {
      cerr << opt_parse.about_message() << endl;
      return EXIT_SUCCESS;
    }
    if (opt_parse.option_missing()) {
      cerr << opt_parse.option_missing_message() << endl;
      return EXIT_SUCCESS;
    }
    if (leftover_args.empty()) {
      cerr << opt_parse.help_message() << endl;
      return EXIT_SUCCESS;
    }
    /****************** END COMMAND LINE OPTIONS *****************/

    srand(rng_seed);

    vector<string> cpgs_file = leftover_args;
    vector<string> params_in_file;
    if (!params_in_files.empty()) {
      params_in_file = smithlab::split(params_in_files, sep, false);
      assert(cpgs_file.size() == params_in_file.size());
    }

    size_t n_replicates = cpgs_file.size();

    // separate the regions by chrom and by desert
    vector<vector<SimpleGenomicRegion> > cpgs;
    vector<vector<pair<double, double> > > meth;
    vector<vector<size_t> > reads;
    vector<bool> array_status;

    // Sanity checks input file format and dynamically selects bin
    // size from WGBS samples.
    if (!fixed_bin_size && !ARRAY_MODE) {
      if (VERBOSE)
        cerr << "[DYNAMICALLY SELECTING BIN SIZE]" << endl;
      double confidence_interval = 0.80;
      double prop_accept = 0.80;
      for (size_t i = 0; i < n_replicates; ++i) {
        const bool arrayData = check_if_array_data(cpgs_file[i]);
        if (!arrayData) {
          bin_size = binsize_selection(VERBOSE, bin_size, cpgs_file[i],
                                       confidence_interval, prop_accept);
          desert_size = 5*bin_size; // TODO: explore extrapolation number
        }
        else {
          // same as the parameters below
          bin_size = 1000;
          desert_size = 200000;
        }
      }
    }

    if (ARRAY_MODE) {
      bin_size = 1000;    // MAGIC NUMBERS FROM PAPER
      desert_size = 200000; // PERFORM WITH HIGHEST JACCARD INDEX TO WGBS
    }
    if (VERBOSE)
      cerr << "[READING IN AT BIN SIZE " << bin_size << "]" << endl;

    for (size_t i = 0; i < n_replicates; ++i) {
      vector<SimpleGenomicRegion> cpgs_rep;
      vector<pair<double, double> > meth_rep;
      vector<size_t> reads_rep;
      if (VERBOSE)
        cerr << "[READING CPGS AND METH PROPS] from " << cpgs_file[i] << endl;

      load_intervals(bin_size, cpgs_file[i], cpgs_rep, meth_rep,
                     reads_rep, array_status);

      cpgs.push_back(cpgs_rep);
      meth.push_back(meth_rep);
      reads.push_back(reads_rep);
      if (VERBOSE)
        cerr << "TOTAL CPGS: " << cpgs[i].size() << endl
             << "MEAN COVERAGE: "
             << accumulate(begin(reads[i]), end(reads[i]), 0.0)/reads[i].size()
             << endl;
    }

    // ensure replicates have same number of sites
    const size_t n_sites = cpgs[0].size();
    for (size_t i = 0; i < n_replicates; ++i)
      if (cpgs[i].size() != n_sites)
        throw runtime_error("inputs contain different number of sites");

    // separate regions by chrom and desert; eliminate isolated CpGs
    vector<size_t> reset_points;
    vector<size_t> dists_btwn_cpgs;
    separate_regions(VERBOSE, desert_size, cpgs, meth, reads,
                     reset_points, dists_btwn_cpgs);

    /****************** Read in params *****************/
    vector<double> start_trans(2, 0.5), end_trans(2, 1e-10);
    vector<vector<double> > trans(2, vector<double>(2, 0.01));
    trans[0][0] = trans[1][1] = 0.99;
    const TwoStateHMM hmm(min_prob, tolerance, max_iterations, VERBOSE, DEBUG);
    vector<double> reps_fg_alpha(n_replicates, 0.05);
    vector<double> reps_fg_beta(n_replicates, 0.95);
    vector<double> reps_bg_alpha(n_replicates, 0.95);
    vector<double> reps_bg_beta(n_replicates, 0.05);
    double score_cutoff_for_fdr = std::numeric_limits<double>::max();

    if (!params_in_file.empty()) {
      // read parameters files
      for (size_t i= 0; i< n_replicates; ++i)
        read_params_file(VERBOSE, params_in_file[i], reps_fg_alpha[i],
                         reps_fg_beta[i], reps_bg_alpha[i], reps_bg_beta[i],
                         start_trans, trans, end_trans, score_cutoff_for_fdr);
    }

    // train model (default behavior; not done when params supplied)
    if (max_iterations > 0)
      hmm.BaumWelchTraining_rep(meth, reset_points,
                                start_trans, trans, end_trans,
                                reps_fg_alpha, reps_fg_beta,
                                reps_bg_alpha, reps_bg_beta, array_status);

    if (!params_out_file.empty()) {
      // write all the HMM parameters
      write_params_file(params_out_file,
                        reps_fg_alpha, reps_fg_beta,
                        reps_bg_alpha, reps_bg_beta,
                        start_trans, trans, end_trans);
    }

    /***********************************/

    if (!posteriors_out_prefix.empty()) {
      vector<double> into_scores;
      hmm.TransitionPosteriors_rep(meth, reset_points, start_trans, trans,
                                   end_trans, reps_fg_alpha, reps_fg_beta,
                                   reps_bg_alpha, reps_bg_beta, array_status,
                                   2, into_scores);
      write_posteriors_file(posteriors_out_prefix + ".intoTrans", cpgs,
                            into_scores);
      vector<double> outof_scores;
      hmm.TransitionPosteriors_rep(meth, reset_points, start_trans, trans,
                                   end_trans, reps_fg_alpha, reps_fg_beta,
                                   reps_bg_alpha, reps_bg_beta, array_status,
                                   1, outof_scores);
      write_posteriors_file(posteriors_out_prefix + ".outofTrans", cpgs,
                            outof_scores);
    }

    vector<bool> classes;
    vector<double> scores;
    hmm.PosteriorDecoding_rep(meth, reset_points, start_trans, trans, end_trans,
                              reps_fg_alpha, reps_fg_beta,
                              reps_bg_alpha, reps_bg_beta, classes,
                              scores, array_status);

    if (!posteriors_out_prefix.empty()) {
      write_posteriors_file(posteriors_out_prefix + ".emissions", cpgs, scores);
    }

    vector<double> domain_scores;
    get_domain_scores_rep(classes, meth, reset_points, domain_scores);

    if (VERBOSE)
      cerr << "[RANDOMIZING SCORES FOR FDR]" << endl;

    vector<double> random_scores;
    shuffle_cpgs_rep(hmm, meth, reset_points, start_trans, trans, end_trans,
                     reps_fg_alpha, reps_fg_beta, reps_bg_alpha, reps_bg_beta,
                     random_scores, array_status);

    vector<double> p_values;
    assign_p_values(random_scores, domain_scores, p_values);

    if (score_cutoff_for_fdr == numeric_limits<double>::max() &&
        !p_values.empty())
      score_cutoff_for_fdr = get_score_cutoff_for_fdr(p_values, 0.01);

    if (!params_out_file.empty()) {
      ofstream out(params_out_file, std::ios::app);
      out << "FDR_CUTOFF\t"
          << std::setprecision(30) << score_cutoff_for_fdr << endl;
    }

    vector<GenomicRegion> domains;
    build_domains(VERBOSE, cpgs[0], scores, reset_points, classes,
                  dists_btwn_cpgs, domains);

    size_t good_pmd_count = 0;
    vector<GenomicRegion> good_domains;
    for (size_t i = 0; i < domains.size(); ++i)
      if (p_values[i] < score_cutoff_for_fdr) {
        good_domains.push_back(domains[i]);
        good_domains.back().set_name("PMD" + to_string(good_pmd_count++));
      }

    optimize_boundaries(bin_size, cpgs_file, good_domains, array_status,
			reps_fg_alpha, reps_fg_beta, reps_bg_alpha, reps_bg_beta);

    ofstream of;
    if (!outfile.empty()) of.open(outfile);
    ostream out(outfile.empty() ? std::cout.rdbuf() : of.rdbuf());

    copy(begin(good_domains), end(good_domains),
         std::ostream_iterator<GenomicRegion>(out, "\n"));
  }
  catch (const runtime_error &e) {
    cerr << "ERROR:\t" << e.what() << endl;
    return EXIT_FAILURE;
  }
  catch (std::bad_alloc &ba) {
    cerr << "ERROR: could not allocate memory" << endl;
    return EXIT_FAILURE;
  }
  return EXIT_SUCCESS;
}<|MERGE_RESOLUTION|>--- conflicted
+++ resolved
@@ -332,17 +332,9 @@
     }
 
     // Get the boundary position
-<<<<<<< HEAD
-    const size_t boundary_position =
+    size_t boundary_position =
       (bounds[bound_idx].get_start() + bounds[bound_idx].get_end())/2;
-=======
-    size_t boundary_position_a =
-      (bounds[bound_idx].get_start() + bounds[bound_idx].get_end())/2;
-    size_t boundary_position = bounds[bound_idx].get_start()
-      + (bounds[bound_idx].get_end()-bounds[bound_idx].get_start())/2;
-
-    assert(boundary_position_a == boundary_position);
->>>>>>> 3e4283ae
+
     size_t N_low = 0, k_low = 0, N_hi = 0, k_hi = 0;
     for (auto it = begin(pos_meth_tot); it != end(pos_meth_tot); ++it) {
       if (it->first < boundary_position) {
@@ -993,27 +985,13 @@
  */
 static double
 binsize_selection(const bool &VERBOSE,
-<<<<<<< HEAD
                   const size_t initial_bin_size, const string &cpgs_file,
                   const double conf_level, const double ACCEPT_THRESHOLD) {
   static const size_t bin_size_step = 500; // MAGIC (ADS: must be fixed)
   static const size_t max_bin_size = 50000; // MORE MAGIC...
-=======
-                  size_t &bin_size, const string &cpgs_file,
-                  double &conf_level, double &ACCEPT_THRESHOLD) {
-  if (VERBOSE)
-    cerr << "evaluating bin size " << bin_size << endl;
-  igzfstream in(cpgs_file);
-  size_t curr_pos = 0ul;
-  size_t n_reads_bin = 0ul;
-  string chrom, site_name, strand;
-  double meth_level;
-  size_t position = 0ul, coverage = 0;
->>>>>>> 3e4283ae
 
   size_t bin_size = initial_bin_size;
 
-<<<<<<< HEAD
   for (; bin_size < max_bin_size; bin_size += bin_size_step) {
 
     if (VERBOSE)
@@ -1043,25 +1021,10 @@
 	  reads.push_back(0);
 	  curr_pos += bin_size;
 	}
-=======
-  while (methpipe_read_site(in, chrom, position, strand, site_name,
-                            meth_level, coverage, false) &&
-	 (first_chrom.empty() || first_chrom == chrom)) {
-    if (curr_pos > position)
-      throw std::runtime_error("CpGs not sorted in file: " + cpgs_file);
-    else if (position > curr_pos + bin_size) {
-      reads.push_back(n_reads_bin);
-      n_reads_bin = 0ul;
-      curr_pos += bin_size;
-      while (curr_pos + bin_size < position) {
-	reads.push_back(0);
-	curr_pos += bin_size;
->>>>>>> 3e4283ae
       }
       n_reads_bin += coverage;
       swap(chrom, first_chrom);
     }
-<<<<<<< HEAD
 
     size_t total_passed = 0, total_covered = 0;
     size_t total = 0;
@@ -1078,39 +1041,9 @@
 	    min_cov_to_pass = reads[i];
 	  ++total_passed;
 	}
-=======
-    n_reads_bin += coverage;
-    swap(chrom, first_chrom);
-  }
-
-  size_t total_passed = 0, total_covered = 0;
-  size_t total = 0;
-  double fixed_phat = 0.5;
-  size_t min_cov_to_pass = numeric_limits<size_t>::max();
-  for (size_t i = 0; i < reads.size(); ++i) {
-    if (reads[i] > 0) {
-      ++total_covered;
-      double lower = 0.0, upper = 0.0;
-      wilson_ci_for_binomial(1.0 - conf_level, reads[i],
-			     fixed_phat, lower, upper);
-      if ((upper - lower) < (1.0 - conf_level)) {
-        if (reads[i] < min_cov_to_pass)
-          min_cov_to_pass = reads[i];
-        ++total_passed;
->>>>>>> 3e4283ae
       }
       ++total;
     }
-<<<<<<< HEAD
-=======
-    ++total;
-  }
-  if (VERBOSE)
-    cerr << "Min. cov. to pass: " << min_cov_to_pass << endl;
-  if ((double)total_passed/total > ACCEPT_THRESHOLD)
-    return bin_size;
-  else {
->>>>>>> 3e4283ae
     if (VERBOSE)
       cerr << "Min. cov. to pass: " << min_cov_to_pass << endl;
     if ((double)total_passed/total > ACCEPT_THRESHOLD)
@@ -1118,9 +1051,6 @@
     else {
       if (VERBOSE)
 	cerr << "% bins passed: " << (double)total_passed/total << endl;
-      // bin_size += 500;
-      // return binsize_selection(VERBOSE, bin_size, cpgs_file,
-      // 			       conf_level, ACCEPT_THRESHOLD);
     }
   }
   return bin_size;
